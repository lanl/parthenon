#=========================================================================================
# (C) (or copyright) 2020-2021. Triad National Security, LLC. All rights reserved.
#
# This program was produced under U.S. Government contract 89233218CNA000001 for Los
# Alamos National Laboratory (LANL), which is operated by Triad National Security, LLC
# for the U.S. Department of Energy/National Nuclear Security Administration. All rights
# in the program are reserved by Triad National Security, LLC, and the U.S. Department
# of Energy/National Nuclear Security Administration. The Government is granted for
# itself and others acting on its behalf a nonexclusive, paid-up, irrevocable worldwide
# license in this material to reproduce, prepare derivative works, distribute copies to
# the public, perform publicly and display publicly, and to permit others to do so.
#=========================================================================================

cmake_minimum_required(VERSION 3.13)

# Imports machine-specific configuration
include(cmake/MachineCfg.cmake)

project(parthenon VERSION 0.4.0 LANGUAGES C CXX)

if (${CMAKE_VERSION} VERSION_GREATER_EQUAL 3.19.0)
  cmake_policy(SET CMP0110 NEW)
endif()

include(CTest)

# Compile time constants

# Compile Options
option(PARTHENON_SINGLE_PRECISION "Run in single precision" OFF)
option(PARTHENON_DISABLE_MPI "MPI is enabled by default if found, set this to True to disable MPI" OFF)
option(PARTHENON_ENABLE_HOST_COMM_BUFFERS "Allocate communication buffers on host" OFF)
option(PARTHENON_DISABLE_OPENMP "OpenMP is enabled by default if found, set this to True to disable OpenMP" OFF)
option(PARTHENON_DISABLE_HDF5 "HDF5 is enabled by default if found, set this to True to disable HDF5" OFF)
option(PARTHENON_LINT_DEFAULT "Linting is turned off by default, use the \"lint\" target or set \
this to True to enable linting in the default target" OFF)
option(PARTHENON_COPYRIGHT_CHECK_DEFAULT "Copyright check is turned off by default, use the \
\"check-copyright\" target or set this to True to check copyright in the default target" OFF)
option(PARTHENON_DISABLE_EXAMPLES "Example drivers are built by default, set this to True to disable, \
note if regression tests are built some, drivers needed by the regression tests will still be built." OFF)
option(PARTHENON_ENABLE_TESTING "Default for all test types." ${BUILD_TESTING})
option(PARTHENON_ENABLE_PYTHON_MODULE_CHECK "Check if local python version contains all modules required for running tests." ${PARTHENON_ENABLE_TESTING})
option(PARTHENON_ENABLE_GPU_MPI_CHECKS "Checks if possible that the mpi num of procs and the number\
of gpu devices detected are appropriate." ${PARTHENON_ENABLE_TESTING})
option(PARTHENON_ENABLE_UNIT_TESTS "Enable unit tests" ${PARTHENON_ENABLE_TESTING})
option(PARTHENON_ENABLE_INTEGRATION_TESTS "Enable integration tests" ${PARTHENON_ENABLE_TESTING})
option(PARTHENON_ENABLE_PERFORMANCE_TESTS "Enable performance tests" ${PARTHENON_ENABLE_TESTING})
option(PARTHENON_ENABLE_REGRESSION_TESTS "Enable regression tests" ${PARTHENON_ENABLE_TESTING})
option(ENABLE_COMPILER_WARNINGS "Enable compiler warnings" OFF)
option(CHECK_REGISTRY_PRESSURE "Check the registry pressure for Kokkos CUDA kernels" OFF)
option(TEST_INTEL_OPTIMIZATION "Test intel optimization and vectorization" OFF)
option(TEST_ERROR_CHECKING "Enables the error checking unit test. This test will FAIL" OFF)
option(CODE_COVERAGE "Enable code coverage reporting" OFF)

# Default to an external Kokkos package if the submodule is not populated
if(NOT EXISTS "${CMAKE_CURRENT_SOURCE_DIR}/external/Kokkos/CMakeLists.txt" AND NOT EXISTS "${Kokkos_ROOT}/CMakeLists.txt")
    option(PARTHENON_IMPORT_KOKKOS "If ON, attempt to link to an external Kokkos library. If OFF, build Kokkos from source and package with Parthenon" ON)
else()
    option(PARTHENON_IMPORT_KOKKOS "If ON, attempt to link to an external Kokkos library. If OFF, build Kokkos from source and package with Parthenon" OFF)
endif()

include(cmake/Format.cmake)
include(cmake/Lint.cmake)

# regression test reference data
set(REGRESSION_GOLD_STANDARD_VER 3 CACHE STRING "Version of gold standard to download and use")
set(REGRESSION_GOLD_STANDARD_HASH
  "SHA512=2445000a031aafc9a85a684aa7e82fb5ccda05530c5652ab432a8fb254642c7b18252ff55d8306b1120aba898713712b28b804eb30272b06278698046a6461cc"
  CACHE STRING "Hash of default gold standard file to download")
option(REGRESSION_GOLD_STANDARD_SYNC "Automatically sync gold standard files." ON)

# set single precision #define
if ( PARTHENON_SINGLE_PRECISION )
  set(SINGLE_PRECISION_ENABLED 1)
else()
  set(SINGLE_PRECISION_ENABLED 0)
endif()

set(CMAKE_EXPORT_COMPILE_COMMANDS ON)

include(cmake/CodeCov.cmake)
if(CODE_COVERAGE)
  if( NOT COVERAGE_NAME)
    SET(COVERAGE_NAME "coverage_reports")
  endif()
  if( NOT COVERAGE_PATH)
    SET(COVERAGE_PATH "${CMAKE_BINARY_DIR}/coverage")
  endif()
  SET(GCC_COVERAGE_COMPILE_FLAGS "--coverage")
  SET(GCC_COVERAGE_LINK_FLAGS    "--coverage")
endif()

SET(CMAKE_CXX_FLAGS  "${CMAKE_CXX_FLAGS} ${GCC_COVERAGE_COMPILE_FLAGS}")
SET(CMAKE_EXE_LINKER_FLAGS  "${CMAKE_EXE_LINKER_FLAGS} ${GCC_COVERAGE_LINK_FLAGS}")

# Don't allow in-source builds
file(TO_CMAKE_PATH "${PROJECT_BINARY_DIR}/CMakeLists.txt" LOC_PATH)
if(EXISTS "${LOC_PATH}")
    message(FATAL_ERROR
      "You cannot build in a source directory (or any directory with a CMakeLists.txt file). "
      "Please make a build subdirectory. Feel free to remove CMakeCache.txt and CMakeFiles.")
endif()

# If the user doesn't specify a build type, prefer RelWithDebInfo
set(default_build_type "RelWithDebInfo")
if(NOT CMAKE_BUILD_TYPE AND NOT CMAKE_CONFIGURATION_TYPES)
  message(STATUS "Setting build type to '${default_build_type}' as none was specified.")
  set(CMAKE_BUILD_TYPE "${default_build_type}" CACHE
      STRING "Choose the type of build." FORCE)
  # Set the possible values of build type for cmake-gui
  set_property(CACHE CMAKE_BUILD_TYPE PROPERTY STRINGS
    "Debug" "Release" "MinSizeRel" "RelWithDebInfo")
endif()

set(ENABLE_MPI OFF)
set(NUM_MPI_PROC_TESTING "4" CACHE STRING "Number of mpi processors to use when running tests with MPI")
if (NOT PARTHENON_DISABLE_MPI)
  find_package(MPI COMPONENTS CXX)
  if (NOT MPI_FOUND)
    message(FATAL_ERROR "MPI is required but couldn't be found. "
    "If you want to build Parthenon without MPI, please rerun CMake with -DPARTHENON_DISABLE_MPI=ON")
  endif()
  set(ENABLE_MPI ON)
endif()

set(ENABLE_OPENMP OFF)
if (NOT PARTHENON_DISABLE_OPENMP)
  # Using Host OpenMP and Cuda currently does not compile with C++17 standard.
  # We may need to revisit this logic when OpenMP target for devices will be used in the future.
  if (Kokkos_ENABLE_CUDA)
    message(STATUS "Parthenon is not using Host OpenMP because Cuda is enabled")
  else()
    find_package(OpenMP COMPONENTS CXX)
    if (NOT OpenMP_FOUND)
      message(FATAL_ERROR "OpenMP is required but couldn't be found. "
      "If you want to build Parthenon without OpenMP, please rerun CMake with -DPARTHENON_DISABLE_OPENMP=ON")
    endif()
    set(ENABLE_OPENMP ON)
    set(Kokkos_ENABLE_OPENMP ON CACHE BOOL "Allow Kokkos to use OpenMP")
  endif()
endif()

if (Kokkos_ENABLE_CUDA AND TEST_INTEL_OPTIMIZATION)
  message(WARNING
    "Intel optimizer flags may not be passed through NVCC wrapper correctly. "
    "If you encounter problems, please delete your CMake cache "
    "and rerun CMake with -DTEST_INTEL_OPTIMIZATION=OFF.")
endif()

set(ENABLE_HDF5 OFF)
if (NOT PARTHENON_DISABLE_HDF5)
  set(HDF5_PREFER_PARALLEL ${ENABLE_MPI})
  find_package(HDF5 COMPONENTS C)
  if (NOT HDF5_FOUND)
    message(FATAL_ERROR "HDF5 is required but couldn't be found. "
    "If you want to build Parthenon without HDF5, please rerun CMake with -DPARTHENON_DISABLE_HDF5=ON")
  endif()
  set(ENABLE_HDF5 ON)

  if (ENABLE_MPI AND (NOT HDF5_IS_PARALLEL))
    message(FATAL_ERROR "Both MPI and HDF5 are enabled but only a serial version of HDF5 "
    "was found. Please install a parallel version of HDF5 (or point CMake to it by adding its path "
    "to the CMAKE_PREFIX_PATH environment variable), or disable either MPI or HDF5 by rerunning "
    "CMake with -DPARTHENON_DISABLE_MPI=ON or -DPARTHENON_DISABLE_HDF5=ON")
  endif()

  # HDF5 Interface library
  add_library(HDF5_C INTERFACE)
  target_link_libraries(HDF5_C INTERFACE ${HDF5_C_LIBRARIES})
  target_compile_definitions(HDF5_C INTERFACE ${HDF5_C_DEFINITIONS})
  target_include_directories(HDF5_C INTERFACE ${HDF5_C_INCLUDE_DIRS})

  install(TARGETS HDF5_C EXPORT parthenonTargets)
endif()

# Kokkos recommendatation resulting in not using default GNU extensions
set(CMAKE_CXX_EXTENSIONS OFF)

# Tell Kokkos to vectorize aggressively
# Kokkos prefers this capitalization for debugging reasons
SET (Kokkos_ENABLE_AGGRESSIVE_VECTORIZATION ON CACHE BOOL
     "Kokkos aggressive vectorization")

# Check that gpu devices are actually detected
set(NUM_GPU_DEVICES_PER_NODE "1" CACHE STRING "Number of gpu devices to use when testing if built with Kokkos_ENABLE_CUDA")
set(NUM_OMP_THREADS_PER_RANK "1" CACHE STRING "Number of threads to use when testing if built with Kokkos_ENABLE_OPENMP")
if (Kokkos_ENABLE_CUDA)
  # Tell Kokkos we need lambdas in Cuda.
  SET (Kokkos_ENABLE_CUDA_LAMBDA ON CACHE BOOL
       "Enable lambda expressions in CUDA")
  if ( "${PARTHENON_ENABLE_GPU_MPI_CHECKS}" )
     configure_file(${CMAKE_CURRENT_SOURCE_DIR}/cmake/CTestCustom.cmake.in ${CMAKE_BINARY_DIR}/CTestCustom.cmake @ONLY)
  endif()
endif()

# If this is a debug build, set kokkos debug on
if (${CMAKE_BUILD_TYPE} STREQUAL "Debug")
  message(STATUS "Enabling Kokkos debug mode")
  set(Kokkos_ENABLE_DEBUG ON CACHE BOOL "Most general debug settings")
  set(Kokkos_ENABLE_DEBUG_BOUNDS_CHECK ON CACHE BOOL
     "Bounds checking on Kokkos views")
  set(Kokkos_ENABLE_DEBUG_DUALVIEW_MODIFY_CHECK ON CACHE BOOL
      "Sanity checks on Kokkos DualView")
endif()

if (ENABLE_COMPILER_WARNINGS)
  message(STATUS "Enabling -Wall and setting Kokkos_ENABLE_COMPILER_WARNINGS=True")
  set(Kokkos_ENABLE_COMPILER_WARNINGS True CACHE BOOL
      "Make the compiler warn us about things")
  add_compile_options(-Wall)
endif()

# We want Kokkos to be built with C++17, since that's what we're using in
# Parthenon.
set(CMAKE_CXX_STANDARD 17)
<<<<<<< HEAD
=======
set(CMAKE_CXX_STANDARD_REQUIRED ON)
>>>>>>> fd133011
# ensure correct flag is used as deprecated c++1z is not supported by nvcc
set(CMAKE_CXX17_STANDARD_COMPILE_OPTION "-std=c++17")
if (NOT TARGET Kokkos::kokkos)
  if (PARTHENON_IMPORT_KOKKOS)
    find_package(Kokkos 3)
    if (NOT Kokkos_FOUND)
      unset(PARTHENON_IMPORT_KOKKOS CACHE)
      message(FATAL_ERROR "Could not find external Kokkos. Consider importing a Kokkos installation into your environment or disabling external Kokkos with e.g. -DPARTHENON_IMPORT_KOKKOS=OFF")
    endif()
  else()
    if (EXISTS ${Kokkos_ROOT}/CMakeLists.txt)
      add_subdirectory(${Kokkos_ROOT} Kokkos)
      message(STATUS "Using Kokkos source from Kokkos_ROOT=${Kokkos_ROOT}")
    elseif(EXISTS ${CMAKE_CURRENT_SOURCE_DIR}/external/Kokkos/CMakeLists.txt)
      add_subdirectory(${CMAKE_CURRENT_SOURCE_DIR}/external/Kokkos Kokkos)
      message(STATUS "Using Kokkos source from Parthenon submodule at ${CMAKE_CURRENT_SOURCE_DIR}/external/Kokkos")
    else()
      message(FATAL_ERROR "Could not find Kokkos source. Consider running `git submodule update --init`, providing the path to a Kokkos source directory with Kokkos_ROOT, or setting PARTHENON_IMPORT_KOKKOS=ON to link to an external Kokkos installation.")
    endif()
  endif()
endif()

# Build Tests and download Catch2
if (${PARTHENON_ENABLE_UNIT_TESTS} OR ${PARTHENON_ENABLE_INTEGRATION_TESTS} OR ${PARTHENON_ENABLE_REGRESSION_TESTS} OR ${PARTHENON_ENABLE_PERFORMANCE_TESTS})

  # if running regression test automatically synch gold standard
  if (${PARTHENON_ENABLE_REGRESSION_TESTS} AND ${REGRESSION_GOLD_STANDARD_SYNC})
    if (EXISTS ${PROJECT_SOURCE_DIR}/tst/regression/gold_standard/current_version)
      file(READ ${PROJECT_SOURCE_DIR}/tst/regression/gold_standard/current_version REGRESSION_GOLD_STANDARD_ON_DISK)
    else()
      set(REGRESSION_GOLD_STANDARD_ON_DISK 0)
    endif()
    if (NOT (${REGRESSION_GOLD_STANDARD_ON_DISK} EQUAL ${REGRESSION_GOLD_STANDARD_VER}))
      message(STATUS "Attempting to download latest gold standard files for regression tests. To disable set REGRESSION_GOLD_STANDARD_SYNC=OFF.")
      file(
        DOWNLOAD https://github.com/lanl/parthenon/releases/download/regression-gold-v${REGRESSION_GOLD_STANDARD_VER}/parthenon_regression_gold_v${REGRESSION_GOLD_STANDARD_VER}.tgz ${PROJECT_SOURCE_DIR}/tst/regression/gold_standard/parthenon_regression_gold_v${REGRESSION_GOLD_STANDARD_VER}.tgz
        EXPECTED_HASH ${REGRESSION_GOLD_STANDARD_HASH}
        )
      execute_process(
        COMMAND ${CMAKE_COMMAND} -E tar xzf ${PROJECT_SOURCE_DIR}/tst/regression/gold_standard/parthenon_regression_gold_v${REGRESSION_GOLD_STANDARD_VER}.tgz
        WORKING_DIRECTORY ${PROJECT_SOURCE_DIR}/tst/regression/gold_standard/
        )
      message(STATUS "  Download of gold standard successful.")
    else()
      message(STATUS "Gold standard is up-to-date. No download required.")
    endif()


    # Throw a warning if the number of processors available is less than the number specified for running the tests.
    include(ProcessorCount)
    ProcessorCount(N)
    if( "${NUM_MPI_PROC_TESTING}" GREATER "${N}")
      message(WARNING "Consider changing the number of MPI processors used in testing, currently "
        "NUM_MPI_PROC_TESTING is set to ${NUM_MPI_PROC_TESTING} but cmake has only detected a"
        " total of ${N} available processors")
    endif()
  endif()

  # Try finding an installed Catch2 first
  find_package(Catch2 2.11.1 QUIET)

  if (NOT Catch2_FOUND)
    # If Catch2 is not found, instead use the git submodule
    if (NOT EXISTS ${CMAKE_CURRENT_SOURCE_DIR}/external/Catch2/single_include)
      # Unable to find the header files for Catch2 or they don't exist
      message(STATUS "Downloading Catch2 submodule.")

      # Clone the submodule
      execute_process(COMMAND git submodule update --init --force -- external/Catch2 WORKING_DIRECTORY ${CMAKE_CURRENT_SOURCE_DIR})
    endif()

    add_subdirectory(external/Catch2)
    list(APPEND CMAKE_MODULE_PATH "${CMAKE_CURRENT_LIST_DIR}/external/Catch2/contrib")
  endif()

  include(ParseAndAddCatchTests)
  add_subdirectory(tst)
endif()

# Globally turn on useful intel and/or nvcc compiler output
if (Kokkos_ENABLE_CUDA)
  if(CHECK_REGISTRY_PRESSURE)
    add_compile_options(-Xptxas=-v)
  endif()
endif()
# Note that these options may not play nice with nvcc wrapper
if (TEST_INTEL_OPTIMIZATION)
  add_compile_options(-fp-model fast=2 -qopt_report5 -vec-threshold0 -qopt_report_phase=vec)
endif()

add_subdirectory(src)
add_subdirectory(example)

create_pathenon_coverage_targets()
include(cmake/CheckCopyright.cmake)

configure_file("${PROJECT_SOURCE_DIR}/cmake/parthenonConfig.cmake.in" "${PROJECT_BINARY_DIR}/cmake/parthenonConfig.cmake" @ONLY)

# Currently Ctest/Cmake doesn't ensure that tests are not stale
# before running them.
#
# If you add tests with other binaries, add them to the DEPENDS line
add_custom_target(checkit COMMAND ${CMAKE_CTEST_COMMAND}
                  DEPENDS unit_tests)<|MERGE_RESOLUTION|>--- conflicted
+++ resolved
@@ -213,10 +213,7 @@
 # We want Kokkos to be built with C++17, since that's what we're using in
 # Parthenon.
 set(CMAKE_CXX_STANDARD 17)
-<<<<<<< HEAD
-=======
 set(CMAKE_CXX_STANDARD_REQUIRED ON)
->>>>>>> fd133011
 # ensure correct flag is used as deprecated c++1z is not supported by nvcc
 set(CMAKE_CXX17_STANDARD_COMPILE_OPTION "-std=c++17")
 if (NOT TARGET Kokkos::kokkos)
