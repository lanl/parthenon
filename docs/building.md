--- conflicted
+++ resolved
@@ -30,7 +30,6 @@
 
 ### NB: CMake options prefixed with *PARTHENON\_* modify behavior.
 
-<<<<<<< HEAD
 ## Building a shared library
 
 An alternative to building Parthenon alongside a custom app (as in the examples)
@@ -77,7 +76,7 @@
 clean:
   $(RM) $(OBJ) $(EXE)
 ```
-=======
+
 ## System specific instructions
 
 Common first step: Obtain the Parthenon source including external dependencies (mostly Kokkos)
@@ -168,4 +167,3 @@
 
 ```
 
->>>>>>> 685a724f
