
##========================================================================================
## Athena++ astrophysical MHD code
## Copyright(C) 2014 James M. Stone <jmstone@princeton.edu> and other code contributors
## Licensed under the 3-clause BSD License, see LICENSE file for details
##========================================================================================
## (C) (or copyright) 2020. Triad National Security, LLC. All rights reserved.
##
## This program was produced under U.S. Government contract 89233218CNA000001 for Los
## Alamos National Laboratory (LANL), which is operated by Triad National Security, LLC
## for the U.S. Department of Energy/National Nuclear Security Administration. All rights
## in the program are reserved by Triad National Security, LLC, and the U.S. Department
## of Energy/National Nuclear Security Administration. The Government is granted for
## itself and others acting on its behalf a nonexclusive, paid-up, irrevocable worldwide
## license in this material to reproduce, prepare derivative works, distribute copies to
## the public, perform publicly and display publicly, and to permit others to do so.
##========================================================================================

list(APPEND unit_tests_SOURCES

    test_taskid.cpp
    test_unit_face_variables.cpp
    test_unit_params.cpp
    kokkos_abstraction.cpp
    test_metadata.cpp
<<<<<<< HEAD
    test_pararrays.cpp

    )
=======
)
>>>>>>> 9358587f

add_executable(unit_tests ${unit_tests_SOURCES})
target_link_libraries(unit_tests PRIVATE parthenon catch2_define Kokkos::kokkos)

ParseAndAddCatchTests(unit_tests)<|MERGE_RESOLUTION|>--- conflicted
+++ resolved
@@ -23,13 +23,9 @@
     test_unit_params.cpp
     kokkos_abstraction.cpp
     test_metadata.cpp
-<<<<<<< HEAD
     test_pararrays.cpp
 
-    )
-=======
 )
->>>>>>> 9358587f
 
 add_executable(unit_tests ${unit_tests_SOURCES})
 target_link_libraries(unit_tests PRIVATE parthenon catch2_define Kokkos::kokkos)
