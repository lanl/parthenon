//========================================================================================
// Athena++ astrophysical MHD code
// Copyright(C) 2014 James M. Stone <jmstone@princeton.edu> and other code contributors
// Licensed under the 3-clause BSD License, see LICENSE file for details
//========================================================================================
// (C) (or copyright) 2020. Triad National Security, LLC. All rights reserved.
//
// This program was produced under U.S. Government contract 89233218CNA000001 for Los
// Alamos National Laboratory (LANL), which is operated by Triad National Security, LLC
// for the U.S. Department of Energy/National Nuclear Security Administration. All rights
// in the program are reserved by Triad National Security, LLC, and the U.S. Department
// of Energy/National Nuclear Security Administration. The Government is granted for
// itself and others acting on its behalf a nonexclusive, paid-up, irrevocable worldwide
// license in this material to reproduce, prepare derivative works, distribute copies to
// the public, perform publicly and display publicly, and to permit others to do so.
//========================================================================================
#include <array>
#include <iostream>
#include <memory>
#include <string>
#include <vector>

#include <catch2/catch.hpp>

#include "basic_types.hpp"
#include "interface/container.hpp"
#include "interface/container_iterator.hpp"
#include "interface/metadata.hpp"
#include "interface/variable.hpp"
#include "kokkos_abstraction.hpp"
#include "parthenon_arrays.hpp"

using parthenon::CellVariable;
using parthenon::CellVariableVector;
using parthenon::Container;
using parthenon::ContainerIterator;
using parthenon::DevExecSpace;
using parthenon::loop_pattern_mdrange_tag;
using parthenon::Metadata;
using parthenon::MetadataFlag;
using parthenon::PackIndexMap;
using parthenon::PackVariables;
using parthenon::PackVariablesAndFluxes;
using parthenon::par_for;
using parthenon::ParArray4D;
using parthenon::ParArrayND;
using parthenon::Real;

TEST_CASE("Can pull variables from containers based on Metadata", "[ContainerIterator]") {
  GIVEN("A Container with a set of variables initialized to zero") {
    Container<Real> rc;
    Metadata m_in({Metadata::Independent, Metadata::FillGhost});
    Metadata m_out;
    std::vector<int> scalar_block_size{16, 16, 16};
    std::vector<int> vector_block_size{16, 16, 16, 3};
    // make some variables
    rc.Add("v1", m_in, scalar_block_size);
    rc.Add("v2", m_out, scalar_block_size);
    rc.Add("v3", m_in, vector_block_size);
    rc.Add("v4", m_out, vector_block_size);
    rc.Add("v5", m_in, scalar_block_size);
    rc.Add("v6", m_out, scalar_block_size);

    auto v = PackVariables<Real>(rc);
    par_for(
        "Initialize variables", DevExecSpace(), 0, v.GetDim(4) - 1, 0, v.GetDim(3) - 1, 0,
        v.GetDim(2) - 1, 0, v.GetDim(1) - 1,
        KOKKOS_LAMBDA(const int l, const int k, const int j, const int i) {
          v(l, k, j, i) = 0.0;
        });

    WHEN("we check them") {
      // set them all to zero
<<<<<<< HEAD
=======
      const CellVariableVector<Real> &cv = rc.GetCellVariableVector();
      for (int n = 0; n < cv.size(); n++) {
        ParArrayND<Real> v = cv[n]->data;
        par_for(
            "Initialize variables", DevExecSpace(), 0, v.GetDim(4) - 1, 0,
            v.GetDim(3) - 1, 0, v.GetDim(2) - 1, 0, v.GetDim(1) - 1,
            KOKKOS_LAMBDA(const int l, const int k, const int j, const int i) {
              v(l, k, j, i) = 0.0;
            });
      }

>>>>>>> f3b1eff5
      THEN("they should sum to zero") {
        Real total = 0.0;
<<<<<<< HEAD
        Real sum = 1.0;
        Kokkos::parallel_reduce(
            policy4D({0, 0, 0, 0}, {v.GetDim(4), v.GetDim(3), v.GetDim(2), v.GetDim(1)}),
            KOKKOS_LAMBDA(const int l, const int k, const int j, const int i,
                          Real &vsum) { vsum += v(l, k, j, i); },
            sum);
        total += sum;
=======
        for (int n = 0; n < cv.size(); n++) {
          ParArrayND<Real> v = cv[n]->data;
          using policy4D = Kokkos::MDRangePolicy<Kokkos::Rank<4>>;
          Real sum = 0.0;
          Kokkos::parallel_reduce(
              policy4D({0, 0, 0, 0},
                       {v.GetDim(4), v.GetDim(3), v.GetDim(2), v.GetDim(1)}),
              KOKKOS_LAMBDA(const int l, const int k, const int j, const int i,
                            Real &vsum) { vsum += v(l, k, j, i); },
              sum);
          total += sum;
        }
>>>>>>> f3b1eff5
        REQUIRE(total == 0.0);
      }

      AND_THEN("we touch the right number of elements") {
<<<<<<< HEAD
        using policy4D = Kokkos::MDRangePolicy<Kokkos::Rank<4>>;
        int total = 0;
        int sum = 1;
        Kokkos::parallel_reduce(
            policy4D({0, 0, 0, 0}, {v.GetDim(4), v.GetDim(3), v.GetDim(2), v.GetDim(1)}),
            KOKKOS_LAMBDA(const int l, const int k, const int j, const int i, int &cnt) {
              cnt++;
            },
            sum);
        total += sum;
        REQUIRE(total == 40960);
=======
        int nElements = 0;
        for (int n = 0; n < cv.size(); n++) {
          ParArrayND<Real> v = cv[n]->data;
          using policy4D = Kokkos::MDRangePolicy<Kokkos::Rank<4>>;
          int sum;
          Kokkos::parallel_reduce(
              policy4D({0, 0, 0, 0},
                       {v.GetDim(4), v.GetDim(3), v.GetDim(2), v.GetDim(1)}),
              KOKKOS_LAMBDA(const int l, const int k, const int j, const int i,
                            int &cnt) { cnt++; },
              sum);
          nElements += sum;
        }
        REQUIRE(nElements == 40960);
>>>>>>> f3b1eff5
      }
    }

    WHEN("we set Independent variables to one") {
      // set "Independent" variables to one
      auto v = PackVariables<Real>(rc, {Metadata::Independent});
      par_for(
          "Set independent variables", DevExecSpace(), 0, v.GetDim(4) - 1, 0,
          v.GetDim(3) - 1, 0, v.GetDim(2) - 1, 0, v.GetDim(1) - 1,
          KOKKOS_LAMBDA(const int l, const int k, const int j, const int i) {
            v(l, k, j, i) = 1.0;
          });

      THEN("they should sum appropriately") {
        using policy4D = Kokkos::MDRangePolicy<Kokkos::Rank<4>>;
        Real total = 0.0;
        Real sum = 1.0;
        Kokkos::parallel_reduce(
            policy4D({0, 0, 0, 0}, {v.GetDim(4), v.GetDim(3), v.GetDim(2), v.GetDim(1)}),
            KOKKOS_LAMBDA(const int l, const int k, const int j, const int i,
                          Real &vsum) { vsum += v(l, k, j, i); },
            sum);
        total += sum;
        REQUIRE(std::abs(total - 20480.0) < 1.e-14);
      }
      AND_THEN("pulling out a subset by name should work") {
        using policy4D = Kokkos::MDRangePolicy<Kokkos::Rank<4>>;
        auto v = PackVariables<Real>(rc, {"v2", "v3", "v5"});
        Real total = 0.0;
        Real sum = 1.0;
        Kokkos::parallel_reduce(
            policy4D({0, 0, 0, 0}, {v.GetDim(4), v.GetDim(3), v.GetDim(2), v.GetDim(1)}),
            KOKKOS_LAMBDA(const int l, const int k, const int j, const int i,
                          Real &vsum) { vsum += v(l, k, j, i); },
            sum);
        total += sum;
        REQUIRE(std::abs(total - 16384.0) < 1.e-14);
      }
    }

    WHEN("we set individual fields by index") {
      PackIndexMap vmap;
      auto v = PackVariables<Real>(rc, {"v3", "v6"}, vmap);
      const int iv3lo = vmap["v3"].first;
      const int iv3hi = vmap["v3"].second;
      const int iv6 = vmap["v6"].first;
      par_for(
          "Initialize variables", DevExecSpace(), 0, v.GetDim(3) - 1, 0, v.GetDim(2) - 1,
          0, v.GetDim(1) - 1, KOKKOS_LAMBDA(const int k, const int j, const int i) {
            v(1, k, j, i) = 1.0; // should correspond with iv3lo+1
            v(3, k, j, i) = 3.0; // should correspond with iv6
          });
      THEN("the values should as we expect") {
        using policy4D = Kokkos::MDRangePolicy<Kokkos::Rank<4>>;
        Real total = 0.0;
        Real sum = 1.0;
        Kokkos::parallel_reduce(
            policy4D({0, 0, 0, 0}, {v.GetDim(4), v.GetDim(3), v.GetDim(2), v.GetDim(1)}),
            KOKKOS_LAMBDA(const int l, const int k, const int j, const int i,
                          Real &vsum) {
              bool check3 = (l == iv3lo + 1);
              bool check6 = (l == iv6);
              vsum += (check3 && v(l, k, j, i) != 1.0);
              vsum += (check6 && v(l, k, j, i) != 3.0);
            },
            sum);
        total += sum;
        REQUIRE(total == 0.0);
      }
      AND_THEN("summing up everything should still work") {
        using policy4D = Kokkos::MDRangePolicy<Kokkos::Rank<4>>;
        auto v = PackVariables<Real>(rc);
        Real total = 0.0;
        Real sum = 1.0;
        Kokkos::parallel_reduce(
            policy4D({0, 0, 0, 0}, {v.GetDim(4), v.GetDim(3), v.GetDim(2), v.GetDim(1)}),
            KOKKOS_LAMBDA(const int l, const int k, const int j, const int i,
                          Real &vsum) { vsum += v(l, k, j, i); },
            sum);
        total += sum;
        REQUIRE(std::abs(total - 16384.0) < 1.e-14);
      }
    }

    WHEN("we set fluxes of independent variables") {
      auto vf = PackVariablesAndFluxes(rc, {Metadata::Independent, Metadata::FillGhost});
      par_for(
          "Set fluxes", DevExecSpace(), 0, vf.GetDim(4) - 1, 0, vf.GetDim(3) - 1, 0,
          vf.GetDim(2) - 1, 0, vf.GetDim(1) - 1,
          KOKKOS_LAMBDA(const int l, const int k, const int j, const int i) {
            vf(l, k, j, i) = 0.0;
            vf.flux(0, l, k, j, i) = 16.0 - i;
            vf.flux(1, l, k, j, i) = 16.0 - j;
            vf.flux(2, l, k, j, i) = 16.0 - k;
          });
      THEN("adding in the fluxes should change the values appropriately") {
        par_for(
<<<<<<< HEAD
            "Update vars", DevExecSpace(), 0, vf.GetDim(4) - 1, 0, vf.GetDim(3) - 2, 0,
            vf.GetDim(2) - 2, 0, vf.GetDim(1) - 2,
=======
            "Initialize variables", DevExecSpace(), 0, v.GetDim(4) - 1, 0,
            v.GetDim(3) - 1, 0, v.GetDim(2) - 1, 0, v.GetDim(1) - 1,
>>>>>>> f3b1eff5
            KOKKOS_LAMBDA(const int l, const int k, const int j, const int i) {
              vf(l, k, j, i) -= ((vf.flux(0, l, k, j, i + 1) - vf.flux(0, l, k, j, i)) +
                                 (vf.flux(1, l, k, j + 1, i) - vf.flux(1, l, k, j, i)) +
                                 (vf.flux(2, l, k + 1, j, i) - vf.flux(2, l, k, j, i)));
            });

<<<<<<< HEAD
        using policy4D = Kokkos::MDRangePolicy<Kokkos::Rank<4>>;
        Real total = 0.0;
        Real sum = 1.0;
        Kokkos::parallel_reduce(
            policy4D({0, 0, 0, 0},
                     {v.GetDim(4), v.GetDim(3) - 1, v.GetDim(2) - 1, v.GetDim(1) - 1}),
            KOKKOS_LAMBDA(const int l, const int k, const int j, const int i,
                          Real &vsum) { vsum += v(l, k, j, i); },
            sum);
        total += sum;
        REQUIRE(std::abs(total - 50625.0) < 1.e-14);
=======
      THEN("they should sum appropriately") {
        Real total = 0.0;
        for (int n = 0; n < civ.size(); n++) {
          using policy4D = Kokkos::MDRangePolicy<Kokkos::Rank<4>>;
          ParArrayND<Real> v = civ[n]->data;
          Real sum = 0.0;
          Kokkos::parallel_reduce(
              policy4D({0, 0, 0, 0},
                       {v.GetDim(4), v.GetDim(3), v.GetDim(2), v.GetDim(1)}),
              KOKKOS_LAMBDA(const int l, const int k, const int j, const int i,
                            Real &vsum) { vsum += v(l, k, j, i); },
              sum);
          total += sum;
        }
        REQUIRE(std::abs(total - 20480.0) < 1.e-14);
>>>>>>> f3b1eff5
      }
    }

    WHEN("we add sparse fields") {
      Metadata m_sparse;
      m_sparse = Metadata({Metadata::Sparse}, 1);
      rc.Add("vsparse", m_sparse, scalar_block_size);
      m_sparse = Metadata({Metadata::Sparse}, 13);
      rc.Add("vsparse", m_sparse, scalar_block_size);
      m_sparse = Metadata({Metadata::Sparse}, 42);
      rc.Add("vsparse", m_sparse, scalar_block_size);
      THEN("the low and high index bounds are correct as returned by PackVariables") {
        PackIndexMap imap;
        auto v = PackVariables<Real>(rc, {"v3", "v6", "vsparse"}, imap);
        REQUIRE(imap["vsparse"].first == 4);
        REQUIRE(imap["vsparse"].second == 6);
      }
      AND_THEN("bounds are still correct if I get just a subset of the sparse fields") {
        PackIndexMap imap;
        auto v = PackVariables<Real>(rc, {"v3", "vsparse"}, {1, 42}, imap);
        REQUIRE(imap["vsparse"].first == 3);
        REQUIRE(imap["vsparse"].second == 4);
        REQUIRE(imap["vsparse_42"].first == 4);
      }
    }
  }
}
// Test wrapper to run a function multiple times
template <typename InitFunc, typename PerfFunc>
double performance_test_wrapper(const int n_burn, const int n_perf, InitFunc init_func,
                                PerfFunc perf_func) {

  // Initialize the timer and test
  Kokkos::Timer timer;
  init_func();

  for (int i_run = 0; i_run < n_burn; i_run++) {
    // burn
    perf_func();
  }
  Kokkos::fence();
  timer.reset();
  for (int i_run = 0; i_run < n_perf; i_run++) {
    // time
    perf_func();
  }

  // Time it
  Kokkos::fence();
  double perf_time = timer.seconds();

  // FIXME?
  // Validate results?

  return perf_time;
}

TEST_CASE("Container Iterator Performance", "[ContainerIterator][performance]") {

  const int N = 32; // Dimensions of blocks
  const int Nvar = 10;
  const int n_burn = 500; // Num times to burn in before timing
  const int n_perf = 500; // Num times to run while timing

  // Make a raw ParArray4D for closest to bare metal looping
  ParArrayND<Real> raw_array("raw_array", Nvar, N, N, N);

  // Make a function for initializing the raw ParArray4D
  auto init_raw_array = [&]() {
    par_for(
        "Initialize ", DevExecSpace(), 0, Nvar - 1, 0, N - 1, 0, N - 1, 0, N - 1,
        KOKKOS_LAMBDA(const int l, const int k, const int j, const int i) {
          raw_array(l, k, j, i) =
              static_cast<Real>((l + 1) * (k + 1) * (j + 1) * (i + 1));
        });
  };

  // Test performance iterating over variables (we should aim for this performance)
  double time_raw_array = performance_test_wrapper(n_burn, n_perf, init_raw_array, [&]() {
    par_for(
        "Raw Array Perf", DevExecSpace(), 0, Nvar - 1, 0, N - 1, 0, N - 1, 0, N - 1,
        KOKKOS_LAMBDA(const int l, const int k, const int j, const int i) {
          raw_array(l, k, j, i) *=
              raw_array(l, k, j, i); // Do something trivial, square each term
        });
  });

  // Make a container for testing performance
  Container<Real> container;
  Metadata m_in({Metadata::Independent});
  Metadata m_out;
  std::vector<int> scalar_block_size{N, N, N};
  std::vector<int> vector_block_size{N, N, N, 3};

  // make some variables - 5 in all, 2 3-vectors, total 10 fields
  container.Add("v0", m_in, scalar_block_size);
  container.Add("v1", m_in, scalar_block_size);
  container.Add("v2", m_in, vector_block_size);
  container.Add("v3", m_in, scalar_block_size);
  container.Add("v4", m_in, vector_block_size);
  container.Add("v5", m_in, scalar_block_size);
  // Make a function for initializing the container variables
  auto init_container = [&]() {
    const CellVariableVector<Real> &cv = container.GetCellVariableVector();
    for (int n = 0; n < cv.size(); n++) {
      ParArrayND<Real> v = cv[n]->data;
      par_for(
          "Initialize variables", DevExecSpace(), 0, v.GetDim(4) - 1, 0, v.GetDim(3) - 1,
          0, v.GetDim(2) - 1, 0, v.GetDim(1) - 1,
          KOKKOS_LAMBDA(const int l, const int k, const int j, const int i) {
            v(l, k, j, i) = static_cast<Real>((l + 1) * (k + 1) * (j + 1) * (i + 1));
          });
    }
  };

  // Test performance iterating over variables in container
  double time_iterate_variables =
      performance_test_wrapper(n_burn, n_perf, init_container, [&]() {
        const CellVariableVector<Real> &cv = container.GetCellVariableVector();
        for (int n = 0; n < cv.size(); n++) {
          ParArrayND<Real> v = cv[n]->data;
          par_for(
              "Iterate Variables Perf", DevExecSpace(), 0, v.GetDim(4) - 1, 0,
              v.GetDim(3) - 1, 0, v.GetDim(2) - 1, 0, v.GetDim(1) - 1,
              KOKKOS_LAMBDA(const int l, const int k, const int j, const int i) {
                v(l, k, j, i) *= v(l, k, j, i); // Do something trivial, square each term
              });
        }
      });

  { // Grab variables by mask and do timing tests
    auto var_view = PackVariables<Real>(container, {Metadata::Independent});

    auto init_view_of_views = [&]() {
      par_for(
          "Initialize ", DevExecSpace(), 0, var_view.GetDim(4) - 1, 0,
          var_view.GetDim(3) - 1, 0, var_view.GetDim(2) - 1, 0, var_view.GetDim(1) - 1,
          KOKKOS_LAMBDA(const int l, const int k, const int j, const int i) {
            var_view(l, k, j, i) =
                static_cast<Real>((l + 1) * (k + 1) * (j + 1) * (i + 1));
          });
    };

    // Test performance of view of views VariablePack implementation
    double time_view_of_views =
        performance_test_wrapper(n_burn, n_perf, init_view_of_views, [&]() {
          par_for(
              "Flat Container Array Perf", DevExecSpace(), 0, var_view.GetDim(4) - 1, 0,
              var_view.GetDim(3) - 1, 0, var_view.GetDim(2) - 1, 0,
              var_view.GetDim(1) - 1,
              KOKKOS_LAMBDA(const int l, const int k, const int j, const int i) {
                var_view(l, k, j, i) *=
                    var_view(l, k, j, i); // Do something trivial, square each term
              });
        });

    std::cout << "raw_array performance: " << time_raw_array << std::endl;
    std::cout << "iterate_variables performance: " << time_iterate_variables << std::endl;
    std::cout << "iterate_variables/raw_array " << time_iterate_variables / time_raw_array
              << std::endl;
    std::cout << "view_of_views performance: " << time_view_of_views << std::endl;
    std::cout << "view_of_views/raw_array " << time_view_of_views / time_raw_array
              << std::endl;
  }
  { // Grab variables by name and do timing tests
    auto var_view_named =
        PackVariables<Real>(container, {"v0", "v1", "v2", "v3", "v4", "v5"});

    auto init_view_of_views = [&]() {
      par_for(
          "Initialize ", DevExecSpace(), 0, var_view_named.GetDim(4) - 1, 0,
          var_view_named.GetDim(3) - 1, 0, var_view_named.GetDim(2) - 1, 0,
          var_view_named.GetDim(1) - 1,
          KOKKOS_LAMBDA(const int l, const int k, const int j, const int i) {
            var_view_named(l, k, j, i) =
                static_cast<Real>((l + 1) * (k + 1) * (j + 1) * (i + 1));
          });
    };

    // Test performance of view of views VariablePack implementation
    double time_view_of_views =
        performance_test_wrapper(n_burn, n_perf, init_view_of_views, [&]() {
          par_for(
              "Flat Container Array Perf", DevExecSpace(), 0,
              var_view_named.GetDim(4) - 1, 0, var_view_named.GetDim(3) - 1, 0,
              var_view_named.GetDim(2) - 1, 0, var_view_named.GetDim(1) - 1,
              KOKKOS_LAMBDA(const int l, const int k, const int j, const int i) {
                var_view_named(l, k, j, i) *=
                    var_view_named(l, k, j, i); // Do something trivial, square each term
              });
        });

    std::cout << "Named: raw_array performance: " << time_raw_array << std::endl;
    std::cout << "Named: iterate_variables performance: " << time_iterate_variables
              << std::endl;
    std::cout << "Named: iterate_variables/raw_array "
              << time_iterate_variables / time_raw_array << std::endl;
    std::cout << "Named: view_of_views performance: " << time_view_of_views << std::endl;
    std::cout << "Named: view_of_views/raw_array " << time_view_of_views / time_raw_array
              << std::endl;
  }
  { // Grab some variables by name with indexing and do timing tests
    PackIndexMap imap;
    auto vsub = PackVariables<Real>(container, {"v1", "v2", "v5"}, imap);

    auto init_view_of_views = [&]() {
      par_for(
          "Initialize ", DevExecSpace(), 0, vsub.GetDim(4) - 1, 0, vsub.GetDim(3) - 1, 0,
          vsub.GetDim(2) - 1, 0, vsub.GetDim(1) - 1,
          KOKKOS_LAMBDA(const int l, const int k, const int j, const int i) {
            vsub(l, k, j, i) = static_cast<Real>((l + 1) * (k + 1) * (j + 1) * (i + 1));
          });
    };

    // Test performance of view of views VariablePack implementation
    double time_view_of_views =
        performance_test_wrapper(n_burn, n_perf, init_view_of_views, [&]() {
          par_for(
              "Flat Container Array Perf", DevExecSpace(), 0, vsub.GetDim(4) - 1, 0,
              vsub.GetDim(3) - 1, 0, vsub.GetDim(2) - 1, 0, vsub.GetDim(1) - 1,
              KOKKOS_LAMBDA(const int l, const int k, const int j, const int i) {
                vsub(l, k, j, i) *=
                    vsub(l, k, j, i); // Do something trivial, square each term
              });
        });
    // we only did half as many variables, so multiply by two for something quick and
    // dirty
    time_view_of_views *= 2.0;

    std::cout << "Indexed: raw_array performance: " << time_raw_array << std::endl;
    std::cout << "Indexed: iterate_variables performance: " << time_iterate_variables
              << std::endl;
    std::cout << "Indexed: iterate_variables/raw_array "
              << time_iterate_variables / time_raw_array << std::endl;
    std::cout << "Indexed: view_of_views performance: " << time_view_of_views
              << std::endl;
    std::cout << "Indexed: view_of_views/raw_array "
              << time_view_of_views / time_raw_array << std::endl;
  }
}<|MERGE_RESOLUTION|>--- conflicted
+++ resolved
@@ -71,8 +71,6 @@
 
     WHEN("we check them") {
       // set them all to zero
-<<<<<<< HEAD
-=======
       const CellVariableVector<Real> &cv = rc.GetCellVariableVector();
       for (int n = 0; n < cv.size(); n++) {
         ParArrayND<Real> v = cv[n]->data;
@@ -83,11 +81,9 @@
               v(l, k, j, i) = 0.0;
             });
       }
-
->>>>>>> f3b1eff5
       THEN("they should sum to zero") {
-        Real total = 0.0;
-<<<<<<< HEAD
+        using policy4D = Kokkos::MDRangePolicy<Kokkos::Rank<4>>;
+        Real total = 0.0;
         Real sum = 1.0;
         Kokkos::parallel_reduce(
             policy4D({0, 0, 0, 0}, {v.GetDim(4), v.GetDim(3), v.GetDim(2), v.GetDim(1)}),
@@ -95,25 +91,10 @@
                           Real &vsum) { vsum += v(l, k, j, i); },
             sum);
         total += sum;
-=======
-        for (int n = 0; n < cv.size(); n++) {
-          ParArrayND<Real> v = cv[n]->data;
-          using policy4D = Kokkos::MDRangePolicy<Kokkos::Rank<4>>;
-          Real sum = 0.0;
-          Kokkos::parallel_reduce(
-              policy4D({0, 0, 0, 0},
-                       {v.GetDim(4), v.GetDim(3), v.GetDim(2), v.GetDim(1)}),
-              KOKKOS_LAMBDA(const int l, const int k, const int j, const int i,
-                            Real &vsum) { vsum += v(l, k, j, i); },
-              sum);
-          total += sum;
-        }
->>>>>>> f3b1eff5
         REQUIRE(total == 0.0);
       }
 
       AND_THEN("we touch the right number of elements") {
-<<<<<<< HEAD
         using policy4D = Kokkos::MDRangePolicy<Kokkos::Rank<4>>;
         int total = 0;
         int sum = 1;
@@ -125,22 +106,6 @@
             sum);
         total += sum;
         REQUIRE(total == 40960);
-=======
-        int nElements = 0;
-        for (int n = 0; n < cv.size(); n++) {
-          ParArrayND<Real> v = cv[n]->data;
-          using policy4D = Kokkos::MDRangePolicy<Kokkos::Rank<4>>;
-          int sum;
-          Kokkos::parallel_reduce(
-              policy4D({0, 0, 0, 0},
-                       {v.GetDim(4), v.GetDim(3), v.GetDim(2), v.GetDim(1)}),
-              KOKKOS_LAMBDA(const int l, const int k, const int j, const int i,
-                            int &cnt) { cnt++; },
-              sum);
-          nElements += sum;
-        }
-        REQUIRE(nElements == 40960);
->>>>>>> f3b1eff5
       }
     }
 
@@ -238,20 +203,14 @@
           });
       THEN("adding in the fluxes should change the values appropriately") {
         par_for(
-<<<<<<< HEAD
             "Update vars", DevExecSpace(), 0, vf.GetDim(4) - 1, 0, vf.GetDim(3) - 2, 0,
             vf.GetDim(2) - 2, 0, vf.GetDim(1) - 2,
-=======
-            "Initialize variables", DevExecSpace(), 0, v.GetDim(4) - 1, 0,
-            v.GetDim(3) - 1, 0, v.GetDim(2) - 1, 0, v.GetDim(1) - 1,
->>>>>>> f3b1eff5
             KOKKOS_LAMBDA(const int l, const int k, const int j, const int i) {
               vf(l, k, j, i) -= ((vf.flux(0, l, k, j, i + 1) - vf.flux(0, l, k, j, i)) +
                                  (vf.flux(1, l, k, j + 1, i) - vf.flux(1, l, k, j, i)) +
                                  (vf.flux(2, l, k + 1, j, i) - vf.flux(2, l, k, j, i)));
             });
 
-<<<<<<< HEAD
         using policy4D = Kokkos::MDRangePolicy<Kokkos::Rank<4>>;
         Real total = 0.0;
         Real sum = 1.0;
@@ -263,23 +222,6 @@
             sum);
         total += sum;
         REQUIRE(std::abs(total - 50625.0) < 1.e-14);
-=======
-      THEN("they should sum appropriately") {
-        Real total = 0.0;
-        for (int n = 0; n < civ.size(); n++) {
-          using policy4D = Kokkos::MDRangePolicy<Kokkos::Rank<4>>;
-          ParArrayND<Real> v = civ[n]->data;
-          Real sum = 0.0;
-          Kokkos::parallel_reduce(
-              policy4D({0, 0, 0, 0},
-                       {v.GetDim(4), v.GetDim(3), v.GetDim(2), v.GetDim(1)}),
-              KOKKOS_LAMBDA(const int l, const int k, const int j, const int i,
-                            Real &vsum) { vsum += v(l, k, j, i); },
-              sum);
-          total += sum;
-        }
-        REQUIRE(std::abs(total - 20480.0) < 1.e-14);
->>>>>>> f3b1eff5
       }
     }
 
