
//========================================================================================
// Athena++ astrophysical MHD code
// Copyright(C) 2014 James M. Stone <jmstone@princeton.edu> and other code contributors
// Licensed under the 3-clause BSD License, see LICENSE file for details
//========================================================================================
// (C) (or copyright) 2020. Triad National Security, LLC. All rights reserved.
//
// This program was produced under U.S. Government contract 89233218CNA000001 for Los
// Alamos National Laboratory (LANL), which is operated by Triad National Security, LLC
// for the U.S. Department of Energy/National Nuclear Security Administration. All rights
// in the program are reserved by Triad National Security, LLC, and the U.S. Department
// of Energy/National Nuclear Security Administration. The Government is granted for
// itself and others acting on its behalf a nonexclusive, paid-up, irrevocable worldwide
// license in this material to reproduce, prepare derivative works, distribute copies to
// the public, perform publicly and display publicly, and to permit others to do so.
//========================================================================================

#include <iostream>
#include <memory>
#include <string>
#include <vector>

#include <catch2/catch.hpp>

#include "basic_types.hpp"
#include "interface/container.hpp"
#include "interface/container_iterator.hpp"
#include "interface/metadata.hpp"
#include "interface/variable.hpp"
#include "kokkos_abstraction.hpp"
#include "parthenon_arrays.hpp"

using parthenon::CellVariableVector;
using parthenon::Container;
using parthenon::ContainerIterator;
using parthenon::DevExecSpace;
using parthenon::loop_pattern_mdrange_tag;
using parthenon::Metadata;
using parthenon::par_for;
using parthenon::ParArrayND;
using parthenon::Real;


static void setVector( const ParArrayND<Real> &v, const Real &value) {
  par_for(
	  "Initialize variables", DevSpace(), 0, v.GetDim(4) - 1, 0, v.GetDim(3) - 1, 0,
	  v.GetDim(2) - 1, 0, v.GetDim(1) - 1,
	  KOKKOS_LAMBDA(const int l, const int k, const int j, const int i) {
	    v(l, k, j, i) = value;
	  });
}

static Real sumVector( const ParArrayND<Real> &v ) {
  using policy4D = Kokkos::MDRangePolicy<Kokkos::Rank<4>>;
  Real sum = 0.0;
  Kokkos::parallel_reduce(
			  policy4D({0, 0, 0, 0},
				   {v.GetDim(4), v.GetDim(3), v.GetDim(2), v.GetDim(1)}),
			  KOKKOS_LAMBDA(const int l, const int k, const int j, const int i,
					Real &vsum) { vsum += v(l, k, j, i); },
			  sum);
  return sum;
}

static int numElements( const ParArrayND<Real> &v ) {
  using policy4D = Kokkos::MDRangePolicy<Kokkos::Rank<4>>;
  int sum;
  Kokkos::parallel_reduce( policy4D({0, 0, 0, 0},
				    {v.GetDim(4), v.GetDim(3), v.GetDim(2), v.GetDim(1)}),
			   KOKKOS_LAMBDA(const int l, const int k, const int j, const int i,
					 int &cnt) { cnt++; },
			   sum);
  return sum;
}

TEST_CASE("Can pull variables from containers based on Metadata", "[ContainerIterator]") {
  GIVEN("A Container with a set of variables") {
    Container<Real> rc;
    Metadata m_in({Metadata::Independent});
    Metadata m_out;
    std::vector<int> scalar_block_size{16, 16, 16};
    std::vector<int> vector_block_size{16, 16, 16, 3};
    // make some variables
    rc.Add("v1", m_in, scalar_block_size);
    rc.Add("v2", m_out, scalar_block_size);
    rc.Add("v3", m_in, vector_block_size);
    rc.Add("v4", m_out, vector_block_size);
    rc.Add("v5", m_in, scalar_block_size);
    rc.Add("v6", m_out, scalar_block_size);

    WHEN("We initialize all variables to zero") {
      // set them all to zero
      const CellVariableVector<Real> &cv = rc.GetCellVariableVector();
<<<<<<< HEAD
      for (auto &vec : cv ) { setVector(vec->data, 0.0); }

=======
      for (int n = 0; n < cv.size(); n++) {
        ParArrayND<Real> v = cv[n]->data;
        par_for(
            "Initialize variables", DevExecSpace(), 0, v.GetDim(4) - 1, 0,
            v.GetDim(3) - 1, 0, v.GetDim(2) - 1, 0, v.GetDim(1) - 1,
            KOKKOS_LAMBDA(const int l, const int k, const int j, const int i) {
              v(l, k, j, i) = 0.0;
            });
      }
>>>>>>> e591c82b
      THEN("they should sum to zero") {
        Real total = 0.0;
        for (auto &vec : cv ) { total += sumVector(vec->data); }
        REQUIRE(total == 0.0);
      }

      AND_THEN("we touch the right number of elements") {
        int nElements = 0;
        for (auto &vec : cv ) { nElements += numElements(vec->data); }
        REQUIRE(nElements == 40960);
      }
    }

    WHEN("we set Independent variables to one") {
      // set "Independent" variables to one
      ContainerIterator<Real> ci(rc, {Metadata::Independent});
      CellVariableVector<Real> &civ = ci.vars;
      for (int n = 0; n < civ.size(); n++) {
<<<<<<< HEAD
        ParArrayND<Real> &v = civ[n]->data;
	setVector(v, 1.0);
=======
        ParArrayND<Real> v = civ[n]->data;
        par_for(
            "Set independent variables", DevExecSpace(), 0, v.GetDim(4) - 1, 0,
            v.GetDim(3) - 1, 0, v.GetDim(2) - 1, 0, v.GetDim(1) - 1,
            KOKKOS_LAMBDA(const int l, const int k, const int j, const int i) {
              v(l, k, j, i) = 1.0;
            });
>>>>>>> e591c82b
      }

      THEN("they should sum appropriately") {
        Real total = 0.0;
        for (int n = 0; n < civ.size(); n++) {
          ParArrayND<Real> &v = civ[n]->data;
	  total += sumVector(v);
        }
        REQUIRE(std::abs(total - 20480.0) < 1.e-14);
      }
    }
  }
}<|MERGE_RESOLUTION|>--- conflicted
+++ resolved
@@ -44,7 +44,7 @@
 
 static void setVector( const ParArrayND<Real> &v, const Real &value) {
   par_for(
-	  "Initialize variables", DevSpace(), 0, v.GetDim(4) - 1, 0, v.GetDim(3) - 1, 0,
+	  "Initialize variables", DevExecSpace(), 0, v.GetDim(4) - 1, 0, v.GetDim(3) - 1, 0,
 	  v.GetDim(2) - 1, 0, v.GetDim(1) - 1,
 	  KOKKOS_LAMBDA(const int l, const int k, const int j, const int i) {
 	    v(l, k, j, i) = value;
@@ -92,20 +92,8 @@
     WHEN("We initialize all variables to zero") {
       // set them all to zero
       const CellVariableVector<Real> &cv = rc.GetCellVariableVector();
-<<<<<<< HEAD
       for (auto &vec : cv ) { setVector(vec->data, 0.0); }
 
-=======
-      for (int n = 0; n < cv.size(); n++) {
-        ParArrayND<Real> v = cv[n]->data;
-        par_for(
-            "Initialize variables", DevExecSpace(), 0, v.GetDim(4) - 1, 0,
-            v.GetDim(3) - 1, 0, v.GetDim(2) - 1, 0, v.GetDim(1) - 1,
-            KOKKOS_LAMBDA(const int l, const int k, const int j, const int i) {
-              v(l, k, j, i) = 0.0;
-            });
-      }
->>>>>>> e591c82b
       THEN("they should sum to zero") {
         Real total = 0.0;
         for (auto &vec : cv ) { total += sumVector(vec->data); }
@@ -124,18 +112,8 @@
       ContainerIterator<Real> ci(rc, {Metadata::Independent});
       CellVariableVector<Real> &civ = ci.vars;
       for (int n = 0; n < civ.size(); n++) {
-<<<<<<< HEAD
         ParArrayND<Real> &v = civ[n]->data;
 	setVector(v, 1.0);
-=======
-        ParArrayND<Real> v = civ[n]->data;
-        par_for(
-            "Set independent variables", DevExecSpace(), 0, v.GetDim(4) - 1, 0,
-            v.GetDim(3) - 1, 0, v.GetDim(2) - 1, 0, v.GetDim(1) - 1,
-            KOKKOS_LAMBDA(const int l, const int k, const int j, const int i) {
-              v(l, k, j, i) = 1.0;
-            });
->>>>>>> e591c82b
       }
 
       THEN("they should sum appropriately") {
