--- conflicted
+++ resolved
@@ -82,11 +82,7 @@
         with open('performance_metrics.txt', 'w') as writer:
           writer.write("zone-cycles/s | Normalize Overhead | Meshblock Size\n")
           for ind, mb_size in enumerate(mb_sizes):
-<<<<<<< HEAD
-              writer.write("%14e %14e %14e\n" % (perfs[ind],perfs[0]/perfs[ind],mb_size))
-=======
               writer.write("%.2e %.2e %d\n" % (perfs[ind],perfs[0]/perfs[ind],mb_size))
->>>>>>> bf832950
 
         # Plot results
         fig, p = plt.subplots(2, 1, figsize = (4,8), sharex=True)
