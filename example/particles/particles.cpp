//========================================================================================
// (C) (or copyright) 2020. Triad National Security, LLC. All rights reserved.
//
// This program was produced under U.S. Government contract 89233218CNA000001 for Los
// Alamos National Laboratory (LANL), which is operated by Triad National Security, LLC
// for the U.S. Department of Energy/National Nuclear Security Administration. All rights
// in the program are reserved by Triad National Security, LLC, and the U.S. Department
// of Energy/National Nuclear Security Administration. The Government is granted for
// itself and others acting on its behalf a nonexclusive, paid-up, irrevocable worldwide
// license in this material to reproduce, prepare derivative works, distribute copies to
// the public, perform publicly and display publicly, and to permit others to do so.
//========================================================================================

#include "particles.hpp"

#include <algorithm>
#include <limits>
#include <memory>
#include <string>
#include <utility>
#include <vector>

// *************************************************//
// redefine some internal parthenon functions      *//
// *************************************************//
namespace particles_example {

Packages_t ProcessPackages(std::unique_ptr<ParameterInput> &pin) {
  Packages_t packages;
  packages.Add(particles_example::Particles::Initialize(pin.get()));
  return packages;
}

void ProblemGenerator(MeshBlock *pmb, ParameterInput *pin) {
  // Don't do anything for now
}

// *************************************************//
// define the "physics" package particles_package, *//
// which includes defining various functions that  *//
// control how parthenon functions and any tasks   *//
// needed to implement the "physics"               *//
// *************************************************//

namespace Particles {

std::shared_ptr<StateDescriptor> Initialize(ParameterInput *pin) {
  auto pkg = std::make_shared<StateDescriptor>("particles_package");

  int num_particles = pin->GetOrAddInteger("Particles", "num_particles", 100);
  pkg->AddParam<>("num_particles", num_particles);
  Real particle_speed = pin->GetOrAddReal("Particles", "particle_speed", 1.0);
  pkg->AddParam<>("particle_speed", particle_speed);
  Real const_dt = pin->GetOrAddReal("Particles", "const_dt", 1.0);
  pkg->AddParam<>("const_dt", const_dt);

  // Initialize random number generator pool
  int rng_seed = pin->GetInteger("Particles", "rng_seed");
  pkg->AddParam<>("rng_seed", rng_seed);
  RNGPool rng_pool(rng_seed);
  pkg->AddParam<>("rng_pool", rng_pool);

  std::string swarm_name = "my particles";
  Metadata swarm_metadata;
  pkg->AddSwarm(swarm_name, swarm_metadata);
  Metadata real_swarmvalue_metadata({Metadata::Real});
  pkg->AddSwarmValue("t", swarm_name, real_swarmvalue_metadata);
  pkg->AddSwarmValue("vx", swarm_name, real_swarmvalue_metadata);
  pkg->AddSwarmValue("vy", swarm_name, real_swarmvalue_metadata);
  pkg->AddSwarmValue("vz", swarm_name, real_swarmvalue_metadata);
  pkg->AddSwarmValue("weight", swarm_name, real_swarmvalue_metadata);

  std::string field_name = "particle_deposition";
  Metadata m({Metadata::Cell, Metadata::Independent});
  pkg->AddField(field_name, m);

  pkg->EstimateTimestepBlock = EstimateTimestepBlock;

  return pkg;
}

AmrTag CheckRefinement(MeshBlockData<Real> *rc) { return AmrTag::same; }

Real EstimateTimestepBlock(MeshBlockData<Real> *rc) {
  auto pmb = rc->GetBlockPointer();
  auto pkg = pmb->packages.Get("particles_package");
  const Real &dt = pkg->Param<Real>("const_dt");
  return dt;
}

} // namespace Particles

// *************************************************//
// define the application driver. in this case,    *//
// that just means defining the MakeTaskList       *//
// function.                                       *//
// *************************************************//
// first some helper tasks

TaskStatus DestroySomeParticles(MeshBlock *pmb) {
<<<<<<< HEAD
  printf("Ignoring particle destruction");
  return TaskStatus::complete;
  auto pkg = pmb->packages["particles_package"];
=======
  auto pkg = pmb->packages.Get("particles_package");
>>>>>>> abcc903f
  auto swarm = pmb->swarm_data.Get()->Get("my particles");
  auto rng_pool = pkg->Param<RNGPool>("rng_pool");

  // The swarm mask is managed internally and should always be treated as constant. This
  // may be enforced later.
  auto swarm_d = swarm->GetDeviceContext();

  // Randomly mark 10% of particles each timestep for removal
  pmb->par_for(
      "DestroySomeParticles", 0, swarm->get_max_active_index(),
      KOKKOS_LAMBDA(const int n) {
        if (swarm_d.IsActive(n)) {
          auto rng_gen = rng_pool.get_state();
          if (rng_gen.drand() > 0.9) {
            swarm_d.MarkParticleForRemoval(n);
          }
          rng_pool.free_state(rng_gen);
        }
      });

  // Remove marked particles
  swarm->RemoveMarkedParticles();

  return TaskStatus::complete;
}

TaskStatus DepositParticles(MeshBlock *pmb) {
  auto swarm = pmb->swarm_data.Get()->Get("my particles");

  // Meshblock geometry
  const IndexRange &ib = pmb->cellbounds.GetBoundsI(IndexDomain::interior);
  const IndexRange &jb = pmb->cellbounds.GetBoundsJ(IndexDomain::interior);
  const IndexRange &kb = pmb->cellbounds.GetBoundsK(IndexDomain::interior);
  const Real &dx_i = pmb->coords.dx1f(pmb->cellbounds.is(IndexDomain::interior));
  const Real &dx_j = pmb->coords.dx2f(pmb->cellbounds.js(IndexDomain::interior));
  const Real &dx_k = pmb->coords.dx3f(pmb->cellbounds.ks(IndexDomain::interior));
  const Real &minx_i = pmb->coords.x1f(ib.s);
  const Real &minx_j = pmb->coords.x2f(jb.s);
  const Real &minx_k = pmb->coords.x3f(kb.s);

  const auto &x = swarm->GetReal("x").Get();
  const auto &y = swarm->GetReal("y").Get();
  const auto &z = swarm->GetReal("z").Get();
  const auto &weight = swarm->GetReal("weight").Get();
  auto swarm_d = swarm->GetDeviceContext();

  auto &particle_dep = pmb->meshblock_data.Get()->Get("particle_deposition").data;
  // Reset particle count
  pmb->par_for(
      "ZeroParticleDep", kb.s, kb.e, jb.s, jb.e, ib.s, ib.e,
      KOKKOS_LAMBDA(const int k, const int j, const int i) {
        particle_dep(k, j, i) = 0.;
      });

  pmb->par_for(
      "DepositParticles", 0, swarm->get_max_active_index(), KOKKOS_LAMBDA(const int n) {
        if (swarm_d.IsActive(n)) {
          int i = static_cast<int>(std::floor((x(n) - minx_i) / dx_i) + ib.s);
          int j = 0;
          if (pmb->pmy_mesh->ndim > 1) {
            j = static_cast<int>(std::floor((y(n) - minx_j) / dx_j) + jb.s);
          }
          int k = 0;
          if (pmb->pmy_mesh->ndim > 2) {
            k = static_cast<int>(std::floor((z(n) - minx_k) / dx_k) + kb.s);
          }

          if (i >= ib.s && i <= ib.e && j >= jb.s && j <= jb.e && k >= kb.s &&
              k <= kb.e) {
            Kokkos::atomic_add(&particle_dep(k, j, i), weight(n));
          }
        }
      });

  return TaskStatus::complete;
}

<<<<<<< HEAD
TaskStatus CreateSomeParticles(MeshBlock *pmb, double t0) {
  auto pkg = pmb->packages["particles_package"];
=======
TaskStatus CreateSomeParticles(MeshBlock *pmb) {
  auto pkg = pmb->packages.Get("particles_package");
>>>>>>> abcc903f
  auto swarm = pmb->swarm_data.Get()->Get("my particles");
  auto rng_pool = pkg->Param<RNGPool>("rng_pool");
  auto num_particles = pkg->Param<int>("num_particles");
  auto v = pkg->Param<Real>("particle_speed");

  ParArrayND<int> new_indices;
  const auto new_particles_mask = swarm->AddEmptyParticles(num_particles, new_indices);

  // Meshblock geometry
  const IndexRange &ib = pmb->cellbounds.GetBoundsI(IndexDomain::interior);
  const IndexRange &jb = pmb->cellbounds.GetBoundsJ(IndexDomain::interior);
  const IndexRange &kb = pmb->cellbounds.GetBoundsK(IndexDomain::interior);
  const int &nx_i = pmb->cellbounds.ncellsi(IndexDomain::interior);
  const int &nx_j = pmb->cellbounds.ncellsj(IndexDomain::interior);
  const int &nx_k = pmb->cellbounds.ncellsk(IndexDomain::interior);
  const Real &dx_i = pmb->coords.dx1f(pmb->cellbounds.is(IndexDomain::interior));
  const Real &dx_j = pmb->coords.dx2f(pmb->cellbounds.js(IndexDomain::interior));
  const Real &dx_k = pmb->coords.dx3f(pmb->cellbounds.ks(IndexDomain::interior));
  const Real &minx_i = pmb->coords.x1f(ib.s);
  const Real &minx_j = pmb->coords.x2f(jb.s);
  const Real &minx_k = pmb->coords.x3f(kb.s);

  auto &t = swarm->GetReal("t").Get();
  auto &x = swarm->GetReal("x").Get();
  auto &y = swarm->GetReal("y").Get();
  auto &z = swarm->GetReal("z").Get();
  auto &vx = swarm->GetReal("vx").Get();
  auto &vy = swarm->GetReal("vy").Get();
  auto &vz = swarm->GetReal("vz").Get();
  auto &weight = swarm->GetReal("weight").Get();

  auto swarm_d = swarm->GetDeviceContext();

  pmb->par_for(
      "CreateSomeParticles", 0, swarm->get_max_active_index(),
      KOKKOS_LAMBDA(const int n) {
        if (new_particles_mask(n)) {
          auto rng_gen = rng_pool.get_state();

          // Randomly sample in space in this meshblock
          x(n) = minx_i + nx_i * dx_i * rng_gen.drand();
          y(n) = minx_j + nx_j * dx_j * rng_gen.drand();
          z(n) = minx_k + nx_k * dx_k * rng_gen.drand();
          int index = swarm_d.GetNeighborBlockIndex(n, x(n), y(n), z(n));

          // Randomly sample direction on the unit sphere, fixing speed
          Real theta = acos(2. * rng_gen.drand() - 1.);
          Real phi = 2. * M_PI * rng_gen.drand();
          vx(n) = v * sin(theta) * cos(phi);
          vy(n) = v * sin(theta) * sin(phi);
          vz(n) = v * cos(theta);

          // Create particles at the beginning of the timestep
          t(n) = t0;

          weight(n) = 1.0;

          rng_pool.free_state(rng_gen);
        }
      });

  swarm->swarm_num_incomplete_ = swarm->get_num_active();

  return TaskStatus::complete;
}

TaskStatus TransportParticles(MeshBlock *pmb, StagedIntegrator *integrator, double t0) {
  auto swarm = pmb->swarm_data.Get()->Get("my particles");

  int max_active_index = swarm->get_max_active_index();

  Real dt = integrator->dt;

  auto &t = swarm->GetReal("t").Get();
  auto &x = swarm->GetReal("x").Get();
  auto &y = swarm->GetReal("y").Get();
  auto &z = swarm->GetReal("z").Get();
  const auto &vx = swarm->GetReal("vx").Get();
  const auto &vy = swarm->GetReal("vy").Get();
  const auto &vz = swarm->GetReal("vz").Get();

  const Real &dx_i = pmb->coords.dx1f(pmb->cellbounds.is(IndexDomain::interior));
  const Real &dx_j = pmb->coords.dx2f(pmb->cellbounds.js(IndexDomain::interior));
  const Real &dx_k = pmb->coords.dx3f(pmb->cellbounds.ks(IndexDomain::interior));
  const Real &dx_push = std::min<Real>(dx_i, std::min<Real>(dx_j, dx_k));

  const IndexRange &ib = pmb->cellbounds.GetBoundsI(IndexDomain::interior);
  const IndexRange &jb = pmb->cellbounds.GetBoundsJ(IndexDomain::interior);
  const IndexRange &kb = pmb->cellbounds.GetBoundsK(IndexDomain::interior);

  const Real &x_min = pmb->coords.x1f(ib.s);
  const Real &y_min = pmb->coords.x2f(jb.s);
  const Real &z_min = pmb->coords.x3f(kb.s);
  const Real &x_max = pmb->coords.x1f(ib.e + 1);
  const Real &y_max = pmb->coords.x2f(jb.e + 1);
  const Real &z_max = pmb->coords.x3f(kb.e + 1);

  auto swarm_d = swarm->GetDeviceContext();

  // Simple particle push: push particles half the smallest zone width until they have
  // traveled one integrator timestep's worth of time
  pmb->par_for(
      "TransportParticles", 0, max_active_index, KOKKOS_LAMBDA(const int n) {
        if (swarm_d.IsActive(n)) {
          Real v = sqrt(vx(n) * vx(n) + vy(n) * vy(n) + vz(n) * vz(n));
          while (t(n) < t0 + dt) {
            Real dt_cell = dx_push / v;
            Real dt_end = t0 + dt - t(n);
            Real dt_push = std::min<Real>(dt_cell, dt_end);

            x(n) += vx(n) * dt_push;
            y(n) += vy(n) * dt_push;
            z(n) += vz(n) * dt_push;
            t(n) += dt_push;

            int neighborBlockIndex = swarm_d.GetNeighborBlockIndex(n, x(n), y(n), z(n));

            if (!swarm_d.IsOnCurrentMeshBlock(n)) {
              // Particle no longer on this block
              printf("Not on meshblock! %e %e %e\n", x(n), y(n), z(n));
              break;
            }
          }
        }
      });

  return TaskStatus::complete;
}

TaskStatus Defrag(MeshBlock *pmb) {
  auto s = pmb->swarm_data.Get()->Get("my particles");

  // Only do this if list is getting too sparse. This criterion (whether there
  // are *any* gaps in the list) is very aggressive
  if (s->get_num_active() <= s->get_max_active_index()) {
    s->Defrag();
  }

  return TaskStatus::complete;
}

// Custom step function to allow for looping over MPI-related tasks until complete
TaskListStatus ParticleDriver::Step() {
  TaskListStatus status;
  integrator->dt = tm.dt;

  BlockList_t &blocks = pmesh->block_list;
  auto num_task_lists_executed_independently = blocks.size();

  // Create all the particles that will be created during the step
  TaskCollection ptc = MakeParticlesCreationTaskCollection();
  ptc.Execute();

  // Loop over repeated MPI calls until every particle is finished. This logic is required
  // because long-distance particle pushes can lead to a large, unpredictable number of
  // MPI sends and receives.
  bool particles_update_done = false;
  while (!particles_update_done) {
    TaskCollection ptc = MakeParticlesUpdateTaskCollection(); // particles_update_done);
    status = ptc.Execute();

    particles_update_done = true;
    for (auto &block : blocks) {
      // TODO(BRR) Despite this my particles-specific call, this function feels like it
      // should be generalized
      auto swarm = block->swarm_data.Get()->Get("my particles");
      if (!swarm->finished_transport) {
        particles_update_done = false;
      }
    }
  }

  // Use a more traditional task list for predictable post-MPI evaluations.
  TaskCollection ftc = MakeFinalizationTaskCollection();
  status = ftc.Execute();

  return status;
}

// TODO(BRR) This should really be in parthenon/src... but it can't just live in Swarm
// because of the loop over blocks
TaskStatus StopCommunicationMesh(BlockList_t &blocks) {
  printf("[%i] StopCommunicationMesh\n", Globals::my_rank);
  int num_sent_local = 0;
  for (auto &block : blocks) {
    auto &pmb = block;
    auto sc = pmb->swarm_data.Get();
    auto swarm = sc->Get("my particles");
    swarm->finished_transport = false;
    num_sent_local += swarm->num_particles_sent_;
  }

  // Boundary transfers on same MPI proc are blocking
  for (auto &block : blocks) {
    auto swarm = block->swarm_data.Get()->Get("my particles");
    for (int n = 0; n < block->pbval->nneighbor; n++) {
      NeighborBlock &nb = block->pbval->neighbor[n];
      // TODO(BRR) May want logic like this if we have non-blocking TaskRegions
      // if (nb.snb.rank != Globals::my_rank) {
      //  if (swarm->vbswarm->bd_var_.flag[nb.bufid] != BoundaryStatus::completed) {
      //    printf("[%i] Neighbor %i not complete!\n", Globals::my_rank, n);
      //    //return TaskStatus::incomplete;
      //  }
      //}

      // TODO(BRR) May want to move this logic into a per-cycle initialization call
      if (swarm->vbswarm->bd_var_.flag[nb.bufid] == BoundaryStatus::completed) {
        swarm->vbswarm->bd_var_.req_send[nb.bufid] = MPI_REQUEST_NULL;
      }
    }
  }

  int num_sent_global = 0;
  MPI_Allreduce(&num_sent_local, &num_sent_global, 1, MPI_INT, MPI_SUM, MPI_COMM_WORLD);

  if (num_sent_global == 0) {
    for (auto &block : blocks) {
      auto &pmb = block;
      auto sc = pmb->swarm_data.Get();
      auto swarm = sc->Get("my particles");
      swarm->finished_transport = true;

      // TODO(BRR) should this really be done at an initialization step for each cycle?
      for (int n = 0; n < swarm->vbswarm->bd_var_.nbmax; n++) {
        auto &nb = pmb->pbval->neighbor[n];
        swarm->vbswarm->bd_var_.flag[nb.bufid] = BoundaryStatus::waiting;
      }
    }
  }

  for (auto &block : blocks) {
    auto &pmb = block;
    auto sc = pmb->swarm_data.Get();
    auto swarm = sc->Get("my particles");
    swarm->finished_transport = true;
    for (int n = 0; n < swarm->vbswarm->bd_var_.nbmax; n++) {
      auto &nb = pmb->pbval->neighbor[n];
      swarm->vbswarm->bd_var_.flag[nb.bufid] = BoundaryStatus::waiting;
    }
  }

  return TaskStatus::complete;
}

TaskCollection ParticleDriver::MakeParticlesCreationTaskCollection() {
  TaskCollection tc;
  TaskID none(0);
  double t0 = tm.time;
  BlockList_t &blocks = pmesh->block_list;

  auto num_task_lists_executed_independently = blocks.size();
  TaskRegion &async_region0 = tc.AddRegion(num_task_lists_executed_independently);
  for (int i = 0; i < blocks.size(); i++) {
    auto &pmb = blocks[i];
    auto &tl = async_region0[i];
    auto create_some_particles = tl.AddTask(none, CreateSomeParticles, pmb.get(), t0);
  }

  return tc;
}

TaskCollection ParticleDriver::MakeParticlesUpdateTaskCollection() {
  TaskCollection tc;
  TaskID none(0);
  double t0 = tm.time;
  BlockList_t &blocks = pmesh->block_list;

  auto num_task_lists_executed_independently = blocks.size();

  TaskRegion &async_region0 = tc.AddRegion(num_task_lists_executed_independently);
  for (int i = 0; i < blocks.size(); i++) {
    auto &pmb = blocks[i];
    auto &tl = async_region0[i];

    auto sc = pmb->swarm_data.Get();

    auto swarm = sc->Get("my particles");

    auto transport_particles =
        tl.AddTask(none, TransportParticles, pmb.get(), integrator.get(), t0);

    auto send = tl.AddTask(transport_particles, &SwarmContainer::Send, sc.get(),
                           BoundaryCommSubset::all);
    auto receive =
        tl.AddTask(send, &SwarmContainer::Receive, sc.get(), BoundaryCommSubset::all);
  }

  TaskRegion &sync_region1 = tc.AddRegion(1);
  {
    auto &tl = sync_region1[0];
    auto stop_comm = tl.AddTask(none, StopCommunicationMesh, blocks);
  }

  return tc;
}

TaskCollection ParticleDriver::MakeFinalizationTaskCollection() {
  TaskCollection tc;
  TaskID none(0);
  BlockList_t &blocks = pmesh->block_list;

  auto num_task_lists_executed_independently = blocks.size();
  TaskRegion &async_region1 = tc.AddRegion(num_task_lists_executed_independently);

  for (int i = 0; i < blocks.size(); i++) {
    auto &pmb = blocks[i];
    auto &tl = async_region1[i];

    auto destroy_some_particles = tl.AddTask(none, DestroySomeParticles, pmb.get());

    auto deposit_particles =
        tl.AddTask(destroy_some_particles, DepositParticles, pmb.get());

    auto defrag = tl.AddTask(deposit_particles, Defrag, pmb.get());
  }

  return tc;
}

} // namespace particles_example<|MERGE_RESOLUTION|>--- conflicted
+++ resolved
@@ -98,13 +98,7 @@
 // first some helper tasks
 
 TaskStatus DestroySomeParticles(MeshBlock *pmb) {
-<<<<<<< HEAD
-  printf("Ignoring particle destruction");
-  return TaskStatus::complete;
-  auto pkg = pmb->packages["particles_package"];
-=======
   auto pkg = pmb->packages.Get("particles_package");
->>>>>>> abcc903f
   auto swarm = pmb->swarm_data.Get()->Get("my particles");
   auto rng_pool = pkg->Param<RNGPool>("rng_pool");
 
@@ -182,13 +176,8 @@
   return TaskStatus::complete;
 }
 
-<<<<<<< HEAD
 TaskStatus CreateSomeParticles(MeshBlock *pmb, double t0) {
-  auto pkg = pmb->packages["particles_package"];
-=======
-TaskStatus CreateSomeParticles(MeshBlock *pmb) {
   auto pkg = pmb->packages.Get("particles_package");
->>>>>>> abcc903f
   auto swarm = pmb->swarm_data.Get()->Get("my particles");
   auto rng_pool = pkg->Param<RNGPool>("rng_pool");
   auto num_particles = pkg->Param<int>("num_particles");
