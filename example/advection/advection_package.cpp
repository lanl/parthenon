//========================================================================================
// (C) (or copyright) 2020-2021. Triad National Security, LLC. All rights reserved.
//
// This program was produced under U.S. Government contract 89233218CNA000001 for Los
// Alamos National Laboratory (LANL), which is operated by Triad National Security, LLC
// for the U.S. Department of Energy/National Nuclear Security Administration. All rights
// in the program are reserved by Triad National Security, LLC, and the U.S. Department
// of Energy/National Nuclear Security Administration. The Government is granted for
// itself and others acting on its behalf a nonexclusive, paid-up, irrevocable worldwide
// license in this material to reproduce, prepare derivative works, distribute copies to
// the public, perform publicly and display publicly, and to permit others to do so.
//========================================================================================

#include <algorithm>
#include <cmath>
#include <limits>
#include <memory>
#include <string>
#include <vector>

#include <coordinates/coordinates.hpp>
#include <parthenon/package.hpp>

#include "advection_package.hpp"
#include "defs.hpp"
#include "kokkos_abstraction.hpp"
#include "reconstruct/dc_inline.hpp"

using namespace parthenon::package::prelude;

// *************************************************//
// define the "physics" package Advect, which      *//
// includes defining various functions that control*//
// how parthenon functions and any tasks needed to *//
// implement the "physics"                         *//
// *************************************************//

namespace advection_package {
using parthenon::UserHistoryOperation;

std::shared_ptr<StateDescriptor> Initialize(ParameterInput *pin) {
  auto pkg = std::make_shared<StateDescriptor>("advection_package");

  Real cfl = pin->GetOrAddReal("Advection", "cfl", 0.45);
  pkg->AddParam<>("cfl", cfl);
  Real vx = pin->GetOrAddReal("Advection", "vx", 1.0);
  Real vy = pin->GetOrAddReal("Advection", "vy", 1.0);
  Real vz = pin->GetOrAddReal("Advection", "vz", 1.0);
  Real refine_tol = pin->GetOrAddReal("Advection", "refine_tol", 0.3);
  pkg->AddParam<>("refine_tol", refine_tol);
  Real derefine_tol = pin->GetOrAddReal("Advection", "derefine_tol", 0.03);
  pkg->AddParam<>("derefine_tol", derefine_tol);

  auto profile_str = pin->GetOrAddString("Advection", "profile", "wave");
  if (!((profile_str.compare("wave") == 0) ||
        (profile_str.compare("smooth_gaussian") == 0) ||
        (profile_str.compare("hard_sphere") == 0))) {
    PARTHENON_FAIL(("Unknown profile in advection example: " + profile_str).c_str());
  }
  pkg->AddParam<>("profile", profile_str);

  auto buffer_send_pack = pin->GetOrAddBoolean("Advection", "buffer_send_pack", false);
  auto buffer_recv_pack = pin->GetOrAddBoolean("Advection", "buffer_recv_pack", false);
  auto buffer_set_pack = pin->GetOrAddBoolean("Advection", "buffer_set_pack", false);
  pkg->AddParam<>("buffer_send_pack", buffer_send_pack);
  pkg->AddParam<>("buffer_recv_pack", buffer_recv_pack);
  pkg->AddParam<>("buffer_set_pack", buffer_set_pack);

  Real amp = pin->GetOrAddReal("Advection", "amp", 1e-6);
  Real vel = std::sqrt(vx * vx + vy * vy + vz * vz);
  Real ang_2 = pin->GetOrAddReal("Advection", "ang_2", -999.9);
  Real ang_3 = pin->GetOrAddReal("Advection", "ang_3", -999.9);

  Real ang_2_vert = pin->GetOrAddBoolean("Advection", "ang_2_vert", false);
  Real ang_3_vert = pin->GetOrAddBoolean("Advection", "ang_3_vert", false);

  auto fill_derived = pin->GetOrAddBoolean("Advection", "fill_derived", true);
  pkg->AddParam<>("fill_derived", fill_derived);

  // For wavevector along coordinate axes, set desired values of ang_2/ang_3.
  //    For example, for 1D problem use ang_2 = ang_3 = 0.0
  //    For wavevector along grid diagonal, do not input values for ang_2/ang_3.
  // Code below will automatically calculate these imposing periodicity and exactly one
  // wavelength along each grid direction
  Real x1size = pin->GetOrAddReal("parthenon/mesh", "x1max", 1.5) -
                pin->GetOrAddReal("parthenon/mesh", "x1min", -1.5);
  Real x2size = pin->GetOrAddReal("parthenon/mesh", "x2max", 1.0) -
                pin->GetOrAddReal("parthenon/mesh", "x2min", -1.0);
  Real x3size = pin->GetOrAddReal("parthenon/mesh", "x3max", 1.0) -
                pin->GetOrAddReal("parthenon/mesh", "x3min", -1.0);

  // User should never input -999.9 in angles
  if (ang_3 == -999.9) ang_3 = std::atan(x1size / x2size);
  Real sin_a3 = std::sin(ang_3);
  Real cos_a3 = std::cos(ang_3);

  // Override ang_3 input and hardcode vertical (along x2 axis) wavevector
  if (ang_3_vert) {
    sin_a3 = 1.0;
    cos_a3 = 0.0;
    ang_3 = 0.5 * M_PI;
  }

  if (ang_2 == -999.9)
    ang_2 = std::atan(0.5 * (x1size * cos_a3 + x2size * sin_a3) / x3size);
  Real sin_a2 = std::sin(ang_2);
  Real cos_a2 = std::cos(ang_2);

  // Override ang_2 input and hardcode vertical (along x3 axis) wavevector
  if (ang_2_vert) {
    sin_a2 = 1.0;
    cos_a2 = 0.0;
    ang_2 = 0.5 * M_PI;
  }

  Real x1 = x1size * cos_a2 * cos_a3;
  Real x2 = x2size * cos_a2 * sin_a3;
  Real x3 = x3size * sin_a2;

  // For lambda choose the smaller of the 3
  Real lambda = x1;
  if ((pin->GetOrAddInteger("parthenon/mesh", "nx2", 1) > 1) && ang_3 != 0.0)
    lambda = std::min(lambda, x2);
  if ((pin->GetOrAddInteger("parthenon/mesh", "nx3", 1) > 1) && ang_2 != 0.0)
    lambda = std::min(lambda, x3);

  // If cos_a2 or cos_a3 = 0, need to override lambda
  if (ang_3_vert) lambda = x2;
  if (ang_2_vert) lambda = x3;

  // Initialize k_parallel
  Real k_par = 2.0 * (M_PI) / lambda;

  pkg->AddParam<>("amp", amp);
  pkg->AddParam<>("vel", vel);
  pkg->AddParam<>("vx", vx);
  pkg->AddParam<>("vy", vy);
  pkg->AddParam<>("vz", vz);
  pkg->AddParam<>("k_par", k_par);
  pkg->AddParam<>("cos_a2", cos_a2);
  pkg->AddParam<>("cos_a3", cos_a3);
  pkg->AddParam<>("sin_a2", sin_a2);
  pkg->AddParam<>("sin_a3", sin_a3);

  // number of variable in variable vector
  const auto vec_size = pin->GetOrAddInteger("Advection", "vec_size", 1);
  const auto num_vars = pin->GetOrAddInteger("Advection", "num_vars", 1);
  pkg->AddParam<>("vec_size", vec_size);
  pkg->AddParam<>("num_vars", num_vars);

  // Give a custom labels to advected in the data output
  std::string field_name_base = "advected";
  std::string field_name;
  Metadata m;
  for (int var = 0; var < num_vars; ++var) {
    std::vector<std::string> advected_labels;
    advected_labels.reserve(vec_size);
    for (int j = 0; j < vec_size; ++j) {
      advected_labels.push_back("Advected_" + std::to_string(var) + " _" +
                                std::to_string(j));
    }
    if (var == 0) { // first var is always called just "advected"
      field_name = field_name_base;
    } else {
      field_name = field_name_base + "_" + std::to_string(var);
    }
    m = Metadata({Metadata::Cell, Metadata::Independent, Metadata::FillGhost},
                 std::vector<int>({vec_size}), advected_labels);
    pkg->AddField(field_name, m);
  }
  if (fill_derived) {
    field_name = "one_minus_advected";
    m = Metadata({Metadata::Cell, Metadata::Derived, Metadata::OneCopy},
                 std::vector<int>({num_vars}));
    pkg->AddField(field_name, m);

    field_name = "one_minus_advected_sq";
    m = Metadata({Metadata::Cell, Metadata::Derived, Metadata::OneCopy},
                 std::vector<int>({num_vars}));
    pkg->AddField(field_name, m);

    // for fun make this last one a multi-component field using SparseVariable
    field_name = "one_minus_sqrt_one_minus_advected_sq";
    m = Metadata({Metadata::Cell, Metadata::Derived, Metadata::OneCopy, Metadata::Sparse,
                  Metadata::Restart},
                 12, // just picking a sparse_id out of a hat for demonstration
                 std::vector<int>({num_vars}));
    pkg->AddField(field_name, m);
    // add another component
    m = Metadata({Metadata::Cell, Metadata::Derived, Metadata::OneCopy, Metadata::Sparse,
                  Metadata::Restart},
                 37, // just picking a sparse_id out of a hat for demonstration
                 std::vector<int>({num_vars}));
    pkg->AddField(field_name, m);
  }

<<<<<<< HEAD
  std::string field_name = "advected";
  Metadata m({Metadata::Cell, Metadata::Independent, Metadata::FillGhost},
             std::vector<int>({num_vars}));
  pkg->AddField(field_name, m);

  field_name = "one_minus_advected";
  m = Metadata({Metadata::Cell, Metadata::Derived, Metadata::OneCopy},
               std::vector<int>({num_vars}));
  pkg->AddField(field_name, m);

  field_name = "one_minus_advected_sq";
  m = Metadata({Metadata::Cell, Metadata::Derived, Metadata::OneCopy},
               std::vector<int>({num_vars}));
  pkg->AddField(field_name, m);

  // for fun make this last one a multi-component field using SparseVariable
  field_name = "one_minus_sqrt_one_minus_advected_sq";
  m = Metadata({Metadata::Cell, Metadata::Derived, Metadata::OneCopy, Metadata::Sparse,
                Metadata::Restart},
               std::vector<int>({num_vars}));
  pkg->AddField(field_name, m);

  pkg->FillDerivedBlock = SquareIt;
=======
  // List (vector) of HistoryOutputVar that will all be enrolled as output variables
  parthenon::HstVar_list hst_vars = {};
  // Now we add a couple of callback functions
  // Note that the specialization of AdvectionHst is completely artificial here and used
  // in the function to differentiate between different behavior.
  // In other words, it's independent of the history machinery itself and just controls
  // the behavior of the AdvectionHst example.
  hst_vars.emplace_back(parthenon::HistoryOutputVar(
      UserHistoryOperation::sum, AdvectionHst<Kokkos::Sum<Real, HostExecSpace>>,
      "total_advected"));
  hst_vars.emplace_back(parthenon::HistoryOutputVar(
      UserHistoryOperation::max, AdvectionHst<Kokkos::Max<Real, HostExecSpace>>,
      "max_advected"));
  hst_vars.emplace_back(parthenon::HistoryOutputVar(
      UserHistoryOperation::min, AdvectionHst<Kokkos::Min<Real, HostExecSpace>>,
      "min_advected"));

  // add callbacks for HST output identified by the `hist_param_key`
  pkg->AddParam<>(parthenon::hist_param_key, hst_vars);

  if (fill_derived) {
    pkg->FillDerivedBlock = SquareIt;
  }
>>>>>>> e5038f09
  pkg->CheckRefinementBlock = CheckRefinement;
  pkg->EstimateTimestepBlock = EstimateTimestepBlock;

  return pkg;
}

AmrTag CheckRefinement(MeshBlockData<Real> *rc) {
  // refine on advected, for example.  could also be a derived quantity
  auto pmb = rc->GetBlockPointer();
  auto pkg = pmb->packages.Get("advection_package");
  int num_vars = pkg->Param<int>("num_vars");
  std::vector<std::string> vars = {"advected"};
  for (int var = 1; var < num_vars; ++var) {
    vars.push_back("advected_" + std::to_string(var));
  }
  // type is parthenon::VariablePack<CellVariable<Real>>
  auto v = rc->PackVariables(vars);

  IndexRange ib = pmb->cellbounds.GetBoundsI(IndexDomain::entire);
  IndexRange jb = pmb->cellbounds.GetBoundsJ(IndexDomain::entire);
  IndexRange kb = pmb->cellbounds.GetBoundsK(IndexDomain::entire);

  typename Kokkos::MinMax<Real>::value_type minmax;
  pmb->par_reduce(
      "advection check refinement", 0, v.GetDim(4) - 1, kb.s, kb.e, jb.s, jb.e, ib.s,
      ib.e,
      KOKKOS_LAMBDA(const int n, const int k, const int j, const int i,
                    typename Kokkos::MinMax<Real>::value_type &lminmax) {
        lminmax.min_val =
            (v(n, k, j, i) < lminmax.min_val ? v(n, k, j, i) : lminmax.min_val);
        lminmax.max_val =
            (v(n, k, j, i) > lminmax.max_val ? v(n, k, j, i) : lminmax.max_val);
      },
      Kokkos::MinMax<Real>(minmax));

  const auto &refine_tol = pkg->Param<Real>("refine_tol");
  const auto &derefine_tol = pkg->Param<Real>("derefine_tol");

  if (minmax.max_val > refine_tol && minmax.min_val < derefine_tol) return AmrTag::refine;
  if (minmax.max_val < derefine_tol) return AmrTag::derefine;
  return AmrTag::same;
}

// demonstrate usage of a "pre" fill derived routine
void PreFill(MeshBlockData<Real> *rc) {
  auto pmb = rc->GetBlockPointer();
<<<<<<< HEAD

  IndexRange ib = pmb->cellbounds.GetBoundsI(IndexDomain::entire);
  IndexRange jb = pmb->cellbounds.GetBoundsJ(IndexDomain::entire);
  IndexRange kb = pmb->cellbounds.GetBoundsK(IndexDomain::entire);

  // packing in principle unnecessary/convoluted here and just done for demonstration
  PackIndexMap imap;
  std::vector<std::string> vars({"advected", "one_minus_advected"});
  const auto &v = rc->PackVariables(vars, imap);
  const int in = imap.get("advected").first;
  const int out = imap.get("one_minus_advected").first;
  const auto num_vars = rc->Get("advected").data.GetDim(4);
  pmb->par_for(
      "advection_package::PreFill", 0, num_vars - 1, kb.s, kb.e, jb.s, jb.e, ib.s, ib.e,
      KOKKOS_LAMBDA(const int n, const int k, const int j, const int i) {
        v(out + n, k, j, i) = 1.0 - v(in + n, k, j, i);
      });
=======
  auto pkg = pmb->packages.Get("advection_package");
  bool fill_derived = pkg->Param<bool>("fill_derived");

  if (fill_derived) {
    IndexRange ib = pmb->cellbounds.GetBoundsI(IndexDomain::entire);
    IndexRange jb = pmb->cellbounds.GetBoundsJ(IndexDomain::entire);
    IndexRange kb = pmb->cellbounds.GetBoundsK(IndexDomain::entire);

    // packing in principle unnecessary/convoluted here and just done for demonstration
    PackIndexMap imap;
    std::vector<std::string> vars({"advected", "one_minus_advected"});
    const auto &v = rc->PackVariables(vars, imap);
    const int in = imap["advected"].first;
    const int out = imap["one_minus_advected"].first;
    const auto num_vars = rc->Get("advected").data.GetDim(4);
    pmb->par_for(
        "advection_package::PreFill", 0, num_vars - 1, kb.s, kb.e, jb.s, jb.e, ib.s, ib.e,
        KOKKOS_LAMBDA(const int n, const int k, const int j, const int i) {
          v(out + n, k, j, i) = 1.0 - v(in + n, k, j, i);
        });
  }
>>>>>>> e5038f09
}

// this is the package registered function to fill derived
void SquareIt(MeshBlockData<Real> *rc) {
  auto pmb = rc->GetBlockPointer();

  IndexRange ib = pmb->cellbounds.GetBoundsI(IndexDomain::entire);
  IndexRange jb = pmb->cellbounds.GetBoundsJ(IndexDomain::entire);
  IndexRange kb = pmb->cellbounds.GetBoundsK(IndexDomain::entire);

  // packing in principle unnecessary/convoluted here and just done for demonstration
  PackIndexMap imap;
  std::vector<std::string> vars({"one_minus_advected", "one_minus_advected_sq"});
  auto v = rc->PackVariables(vars, imap);
  const int in = imap.get("one_minus_advected").first;
  const int out = imap.get("one_minus_advected_sq").first;
  const auto num_vars = rc->Get("advected").data.GetDim(4);
  pmb->par_for(
      "advection_package::SquareIt", 0, num_vars - 1, kb.s, kb.e, jb.s, jb.e, ib.s, ib.e,
      KOKKOS_LAMBDA(const int n, const int k, const int j, const int i) {
        v(out + n, k, j, i) = v(in + n, k, j, i) * v(in + n, k, j, i);
      });
}

// demonstrate usage of a "post" fill derived routine
void PostFill(MeshBlockData<Real> *rc) {
  auto pmb = rc->GetBlockPointer();
  auto pkg = pmb->packages.Get("advection_package");
  bool fill_derived = pkg->Param<bool>("fill_derived");

  if (fill_derived) {
    IndexRange ib = pmb->cellbounds.GetBoundsI(IndexDomain::entire);
    IndexRange jb = pmb->cellbounds.GetBoundsJ(IndexDomain::entire);
    IndexRange kb = pmb->cellbounds.GetBoundsK(IndexDomain::entire);

    // packing in principle unnecessary/convoluted here and just done for demonstration
    PackIndexMap imap;
    std::vector<std::string> vars(
        {"one_minus_advected_sq", "one_minus_sqrt_one_minus_advected_sq"});
    auto v = rc->PackVariables(vars, {12, 37}, imap);
    const int in = imap["one_minus_advected_sq"].first;
    const int out12 = imap["one_minus_sqrt_one_minus_advected_sq_12"].first;
    const int out37 = imap["one_minus_sqrt_one_minus_advected_sq_37"].first;
    const auto num_vars = rc->Get("advected").data.GetDim(4);
    pmb->par_for(
        "advection_package::PostFill", 0, num_vars - 1, kb.s, kb.e, jb.s, jb.e, ib.s,
        ib.e, KOKKOS_LAMBDA(const int n, const int k, const int j, const int i) {
          v(out12 + n, k, j, i) = 1.0 - sqrt(v(in + n, k, j, i));
          v(out37 + n, k, j, i) = 1.0 - v(out12 + n, k, j, i);
        });
  }
}

// Example of how to enroll a history function.
// Templating is *NOT* required and just implemented here to reuse this function
// for testing of the UserHistoryOperations curently available in Parthenon (Sum, Min,
// Max), which translate to the MPI reduction being called over all ranks. T should be
// either Kokkos::Sum, Kokkos::Min, or Kokkos::Max.
template <typename T>
Real AdvectionHst(MeshData<Real> *md) {
  auto pmb = md->GetBlockData(0)->GetBlockPointer();

<<<<<<< HEAD
  bool even = pmb->lid % 2 == 0;

  // check that we have the sparse indices we want
  rc->ExpandSparseVariableID("one_minus_sqrt_one_minus_advected_sq", even ? 12 : 37);

  // packing in principle unnecessary/convoluted here and just done for demonstration
  PackIndexMap imap;
  std::vector<std::string> vars(
      {"one_minus_advected_sq", "one_minus_sqrt_one_minus_advected_sq"});
  auto v = rc->PackVariables(vars, {even ? 12 : 37}, imap);
  const int in = imap.get("one_minus_advected_sq").first;
  const int out = imap.get("one_minus_sqrt_one_minus_advected_sq", even ? 12 : 37).first;

  const auto num_vars = rc->Get("advected").data.GetDim(4);
  pmb->par_for(
      "advection_package::PostFill", 0, num_vars - 1, kb.s, kb.e, jb.s, jb.e, ib.s, ib.e,
      KOKKOS_LAMBDA(const int n, const int k, const int j, const int i) {
        if (even)
          v(out + n, k, j, i) = 1.0 - sqrt(v(in + n, k, j, i));
        else
          v(out + n, k, j, i) = sqrt(v(in + n, k, j, i));
      });
=======
  // Packing variable over MeshBlock as the function is called for MeshData, i.e., a
  // collection of blocks
  const auto &advected_pack = md->PackVariables(std::vector<std::string>{"advected"});

  const auto ib = advected_pack.cellbounds.GetBoundsI(IndexDomain::interior);
  const auto jb = advected_pack.cellbounds.GetBoundsJ(IndexDomain::interior);
  const auto kb = advected_pack.cellbounds.GetBoundsK(IndexDomain::interior);

  Real result = 0.0;
  T reducer(result);

  // We choose to apply volume weighting when using the sum reduction.
  // Downstream this choice will be done on a variable by variable basis and volume
  // weighting needs to be applied in the reduction region.
  const bool volume_weighting = std::is_same<T, Kokkos::Sum<Real, HostExecSpace>>::value;

  pmb->par_reduce(
      "AdvectionHst", 0, advected_pack.GetDim(5) - 1, kb.s, kb.e, jb.s, jb.e, ib.s, ib.e,
      KOKKOS_LAMBDA(const int b, const int k, const int j, const int i, Real &lresult) {
        const auto &coords = advected_pack.coords(b);
        // `join` is a function of the Kokkos::ReducerConecpt that allows to use the same
        // call for different reductions
        const Real vol = volume_weighting ? coords.Volume(k, j, i) : 1.0;
        reducer.join(lresult, advected_pack(b, 0, k, j, i) * vol);
      },
      reducer);

  return result;
>>>>>>> e5038f09
}

// provide the routine that estimates a stable timestep for this package
Real EstimateTimestepBlock(MeshBlockData<Real> *rc) {
  auto pmb = rc->GetBlockPointer();
  auto pkg = pmb->packages.Get("advection_package");
  const auto &cfl = pkg->Param<Real>("cfl");
  const auto &vx = pkg->Param<Real>("vx");
  const auto &vy = pkg->Param<Real>("vy");
  const auto &vz = pkg->Param<Real>("vz");

  IndexRange ib = pmb->cellbounds.GetBoundsI(IndexDomain::interior);
  IndexRange jb = pmb->cellbounds.GetBoundsJ(IndexDomain::interior);
  IndexRange kb = pmb->cellbounds.GetBoundsK(IndexDomain::interior);

  auto &coords = pmb->coords;

  // this is obviously overkill for this constant velocity problem
  Real min_dt;
  pmb->par_reduce(
      "advection_package::EstimateTimestep", kb.s, kb.e, jb.s, jb.e, ib.s, ib.e,
      KOKKOS_LAMBDA(const int k, const int j, const int i, Real &lmin_dt) {
        if (vx != 0.0)
          lmin_dt = std::min(lmin_dt, coords.Dx(X1DIR, k, j, i) / std::abs(vx));
        if (vy != 0.0)
          lmin_dt = std::min(lmin_dt, coords.Dx(X2DIR, k, j, i) / std::abs(vy));
        if (vz != 0.0)
          lmin_dt = std::min(lmin_dt, coords.Dx(X3DIR, k, j, i) / std::abs(vz));
      },
      Kokkos::Min<Real>(min_dt));

  return cfl * min_dt;
}

// Compute fluxes at faces given the constant velocity field and
// some field "advected" that we are pushing around.
// This routine implements all the "physics" in this example
TaskStatus CalculateFluxes(std::shared_ptr<MeshBlockData<Real>> &rc) {
  using parthenon::MetadataFlag;

  Kokkos::Profiling::pushRegion("Task_Advection_CalculateFluxes");
  auto pmb = rc->GetBlockPointer();

  IndexRange ib = pmb->cellbounds.GetBoundsI(IndexDomain::interior);
  IndexRange jb = pmb->cellbounds.GetBoundsJ(IndexDomain::interior);
  IndexRange kb = pmb->cellbounds.GetBoundsK(IndexDomain::interior);

  auto pkg = pmb->packages.Get("advection_package");
  const auto &vx = pkg->Param<Real>("vx");
  const auto &vy = pkg->Param<Real>("vy");
  const auto &vz = pkg->Param<Real>("vz");

  auto v = rc->PackVariablesAndFluxes(std::vector<MetadataFlag>{Metadata::Independent});

  const int scratch_level = 1; // 0 is actual scratch (tiny); 1 is HBM
  const int nx1 = pmb->cellbounds.ncellsi(IndexDomain::entire);
  const int nvar = v.GetDim(4);
  size_t scratch_size_in_bytes = parthenon::ScratchPad2D<Real>::shmem_size(nvar, nx1);
  // get x-fluxes
  pmb->par_for_outer(
      "x1 flux", 2 * scratch_size_in_bytes, scratch_level, kb.s, kb.e, jb.s, jb.e,
      KOKKOS_LAMBDA(parthenon::team_mbr_t member, const int k, const int j) {
        parthenon::ScratchPad2D<Real> ql(member.team_scratch(scratch_level), nvar, nx1);
        parthenon::ScratchPad2D<Real> qr(member.team_scratch(scratch_level), nvar, nx1);
        // get reconstructed state on faces
        parthenon::DonorCellX1(member, k, j, ib.s - 1, ib.e + 1, v, ql, qr);
        // Sync all threads in the team so that scratch memory is consistent
        member.team_barrier();

        for (int n = 0; n < nvar; n++) {
          if (vx > 0.0) {
            par_for_inner(member, ib.s, ib.e + 1, [&](const int i) {
              v.flux(X1DIR, n, k, j, i) = ql(n, i) * vx;
            });
          } else {
            par_for_inner(member, ib.s, ib.e + 1, [&](const int i) {
              v.flux(X1DIR, n, k, j, i) = qr(n, i) * vx;
            });
          }
        }
      });

  // get y-fluxes
  if (pmb->pmy_mesh->ndim >= 2) {
    pmb->par_for_outer(
        "x2 flux", 3 * scratch_size_in_bytes, scratch_level, kb.s, kb.e, jb.s, jb.e + 1,
        KOKKOS_LAMBDA(parthenon::team_mbr_t member, const int k, const int j) {
          // the overall algorithm/use of scratch pad here is clear inefficient and kept
          // just for demonstrating purposes. The key point is that we cannot reuse
          // reconstructed arrays for different `j` with `j` being part of the outer
          // loop given that this loop can be handled by multiple threads simultaneously.

          parthenon::ScratchPad2D<Real> ql(member.team_scratch(scratch_level), nvar, nx1);
          parthenon::ScratchPad2D<Real> qr(member.team_scratch(scratch_level), nvar, nx1);
          parthenon::ScratchPad2D<Real> q_unused(member.team_scratch(scratch_level), nvar,
                                                 nx1);
          // get reconstructed state on faces
          parthenon::DonorCellX2(member, k, j - 1, ib.s, ib.e, v, ql, q_unused);
          parthenon::DonorCellX2(member, k, j, ib.s, ib.e, v, q_unused, qr);
          // Sync all threads in the team so that scratch memory is consistent
          member.team_barrier();
          for (int n = 0; n < nvar; n++) {
            if (vy > 0.0) {
              par_for_inner(member, ib.s, ib.e, [&](const int i) {
                v.flux(X2DIR, n, k, j, i) = ql(n, i) * vy;
              });
            } else {
              par_for_inner(member, ib.s, ib.e, [&](const int i) {
                v.flux(X2DIR, n, k, j, i) = qr(n, i) * vy;
              });
            }
          }
        });
  }

  // get z-fluxes
  if (pmb->pmy_mesh->ndim == 3) {
    pmb->par_for_outer(
        "x3 flux", 3 * scratch_size_in_bytes, scratch_level, kb.s, kb.e + 1, jb.s, jb.e,
        KOKKOS_LAMBDA(parthenon::team_mbr_t member, const int k, const int j) {
          // the overall algorithm/use of scratch pad here is clear inefficient and kept
          // just for demonstrating purposes. The key point is that we cannot reuse
          // reconstructed arrays for different `j` with `j` being part of the outer
          // loop given that this loop can be handled by multiple threads simultaneously.

          parthenon::ScratchPad2D<Real> ql(member.team_scratch(scratch_level), nvar, nx1);
          parthenon::ScratchPad2D<Real> qr(member.team_scratch(scratch_level), nvar, nx1);
          parthenon::ScratchPad2D<Real> q_unused(member.team_scratch(scratch_level), nvar,
                                                 nx1);
          // get reconstructed state on faces
          parthenon::DonorCellX3(member, k - 1, j, ib.s, ib.e, v, ql, q_unused);
          parthenon::DonorCellX3(member, k, j, ib.s, ib.e, v, q_unused, qr);
          // Sync all threads in the team so that scratch memory is consistent
          member.team_barrier();
          for (int n = 0; n < nvar; n++) {
            if (vz > 0.0) {
              par_for_inner(member, ib.s, ib.e, [&](const int i) {
                v.flux(X3DIR, n, k, j, i) = ql(n, i) * vz;
              });
            } else {
              par_for_inner(member, ib.s, ib.e, [&](const int i) {
                v.flux(X3DIR, n, k, j, i) = qr(n, i) * vz;
              });
            }
          }
        });
  }

  Kokkos::Profiling::popRegion(); // Task_Advection_CalculateFluxes
  return TaskStatus::complete;
}

} // namespace advection_package<|MERGE_RESOLUTION|>--- conflicted
+++ resolved
@@ -183,42 +183,10 @@
     field_name = "one_minus_sqrt_one_minus_advected_sq";
     m = Metadata({Metadata::Cell, Metadata::Derived, Metadata::OneCopy, Metadata::Sparse,
                   Metadata::Restart},
-                 12, // just picking a sparse_id out of a hat for demonstration
                  std::vector<int>({num_vars}));
     pkg->AddField(field_name, m);
-    // add another component
-    m = Metadata({Metadata::Cell, Metadata::Derived, Metadata::OneCopy, Metadata::Sparse,
-                  Metadata::Restart},
-                 37, // just picking a sparse_id out of a hat for demonstration
-                 std::vector<int>({num_vars}));
-    pkg->AddField(field_name, m);
-  }
-
-<<<<<<< HEAD
-  std::string field_name = "advected";
-  Metadata m({Metadata::Cell, Metadata::Independent, Metadata::FillGhost},
-             std::vector<int>({num_vars}));
-  pkg->AddField(field_name, m);
-
-  field_name = "one_minus_advected";
-  m = Metadata({Metadata::Cell, Metadata::Derived, Metadata::OneCopy},
-               std::vector<int>({num_vars}));
-  pkg->AddField(field_name, m);
-
-  field_name = "one_minus_advected_sq";
-  m = Metadata({Metadata::Cell, Metadata::Derived, Metadata::OneCopy},
-               std::vector<int>({num_vars}));
-  pkg->AddField(field_name, m);
-
-  // for fun make this last one a multi-component field using SparseVariable
-  field_name = "one_minus_sqrt_one_minus_advected_sq";
-  m = Metadata({Metadata::Cell, Metadata::Derived, Metadata::OneCopy, Metadata::Sparse,
-                Metadata::Restart},
-               std::vector<int>({num_vars}));
-  pkg->AddField(field_name, m);
-
-  pkg->FillDerivedBlock = SquareIt;
-=======
+  }
+
   // List (vector) of HistoryOutputVar that will all be enrolled as output variables
   parthenon::HstVar_list hst_vars = {};
   // Now we add a couple of callback functions
@@ -242,7 +210,6 @@
   if (fill_derived) {
     pkg->FillDerivedBlock = SquareIt;
   }
->>>>>>> e5038f09
   pkg->CheckRefinementBlock = CheckRefinement;
   pkg->EstimateTimestepBlock = EstimateTimestepBlock;
 
@@ -289,25 +256,6 @@
 // demonstrate usage of a "pre" fill derived routine
 void PreFill(MeshBlockData<Real> *rc) {
   auto pmb = rc->GetBlockPointer();
-<<<<<<< HEAD
-
-  IndexRange ib = pmb->cellbounds.GetBoundsI(IndexDomain::entire);
-  IndexRange jb = pmb->cellbounds.GetBoundsJ(IndexDomain::entire);
-  IndexRange kb = pmb->cellbounds.GetBoundsK(IndexDomain::entire);
-
-  // packing in principle unnecessary/convoluted here and just done for demonstration
-  PackIndexMap imap;
-  std::vector<std::string> vars({"advected", "one_minus_advected"});
-  const auto &v = rc->PackVariables(vars, imap);
-  const int in = imap.get("advected").first;
-  const int out = imap.get("one_minus_advected").first;
-  const auto num_vars = rc->Get("advected").data.GetDim(4);
-  pmb->par_for(
-      "advection_package::PreFill", 0, num_vars - 1, kb.s, kb.e, jb.s, jb.e, ib.s, ib.e,
-      KOKKOS_LAMBDA(const int n, const int k, const int j, const int i) {
-        v(out + n, k, j, i) = 1.0 - v(in + n, k, j, i);
-      });
-=======
   auto pkg = pmb->packages.Get("advection_package");
   bool fill_derived = pkg->Param<bool>("fill_derived");
 
@@ -329,7 +277,6 @@
           v(out + n, k, j, i) = 1.0 - v(in + n, k, j, i);
         });
   }
->>>>>>> e5038f09
 }
 
 // this is the package registered function to fill derived
@@ -365,20 +312,27 @@
     IndexRange jb = pmb->cellbounds.GetBoundsJ(IndexDomain::entire);
     IndexRange kb = pmb->cellbounds.GetBoundsK(IndexDomain::entire);
 
+    const bool even = pmb->lid % 2 == 0;
+
+    // check that we have the sparse indices we want
+    rc->ExpandSparseVariableID("one_minus_sqrt_one_minus_advected_sq", even ? 12 : 37);
+
     // packing in principle unnecessary/convoluted here and just done for demonstration
     PackIndexMap imap;
     std::vector<std::string> vars(
         {"one_minus_advected_sq", "one_minus_sqrt_one_minus_advected_sq"});
-    auto v = rc->PackVariables(vars, {12, 37}, imap);
-    const int in = imap["one_minus_advected_sq"].first;
-    const int out12 = imap["one_minus_sqrt_one_minus_advected_sq_12"].first;
-    const int out37 = imap["one_minus_sqrt_one_minus_advected_sq_37"].first;
+    auto v = rc->PackVariables(vars, {even ? 12 : 37}, imap);
+    const int in = imap.get("one_minus_advected_sq").first;
+    const int out =
+        imap.get("one_minus_sqrt_one_minus_advected_sq", even ? 12 : 37).first;
     const auto num_vars = rc->Get("advected").data.GetDim(4);
     pmb->par_for(
         "advection_package::PostFill", 0, num_vars - 1, kb.s, kb.e, jb.s, jb.e, ib.s,
         ib.e, KOKKOS_LAMBDA(const int n, const int k, const int j, const int i) {
-          v(out12 + n, k, j, i) = 1.0 - sqrt(v(in + n, k, j, i));
-          v(out37 + n, k, j, i) = 1.0 - v(out12 + n, k, j, i);
+          if (even)
+            v(out + n, k, j, i) = 1.0 - sqrt(v(in + n, k, j, i));
+          else
+            v(out + n, k, j, i) = sqrt(v(in + n, k, j, i));
         });
   }
 }
@@ -392,30 +346,6 @@
 Real AdvectionHst(MeshData<Real> *md) {
   auto pmb = md->GetBlockData(0)->GetBlockPointer();
 
-<<<<<<< HEAD
-  bool even = pmb->lid % 2 == 0;
-
-  // check that we have the sparse indices we want
-  rc->ExpandSparseVariableID("one_minus_sqrt_one_minus_advected_sq", even ? 12 : 37);
-
-  // packing in principle unnecessary/convoluted here and just done for demonstration
-  PackIndexMap imap;
-  std::vector<std::string> vars(
-      {"one_minus_advected_sq", "one_minus_sqrt_one_minus_advected_sq"});
-  auto v = rc->PackVariables(vars, {even ? 12 : 37}, imap);
-  const int in = imap.get("one_minus_advected_sq").first;
-  const int out = imap.get("one_minus_sqrt_one_minus_advected_sq", even ? 12 : 37).first;
-
-  const auto num_vars = rc->Get("advected").data.GetDim(4);
-  pmb->par_for(
-      "advection_package::PostFill", 0, num_vars - 1, kb.s, kb.e, jb.s, jb.e, ib.s, ib.e,
-      KOKKOS_LAMBDA(const int n, const int k, const int j, const int i) {
-        if (even)
-          v(out + n, k, j, i) = 1.0 - sqrt(v(in + n, k, j, i));
-        else
-          v(out + n, k, j, i) = sqrt(v(in + n, k, j, i));
-      });
-=======
   // Packing variable over MeshBlock as the function is called for MeshData, i.e., a
   // collection of blocks
   const auto &advected_pack = md->PackVariables(std::vector<std::string>{"advected"});
@@ -444,7 +374,6 @@
       reducer);
 
   return result;
->>>>>>> e5038f09
 }
 
 // provide the routine that estimates a stable timestep for this package
