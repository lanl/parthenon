# Changelog

## Current develop

### Added (new features/APIs/variables/...)
- [[PR 438]](https://github.com/lanl/parthenon/pull/438) More diagnostic runtime output (AMR/Loadbalance and mesh structure) controlled via `parthenon/time/ncycle_out_mesh` input parameter (default 0 - off)
- [[PR 412]](https://github.com/lanl/parthenon/pull/412) Add capability to use host (pinned) memory for communication buffers (via `PARTHENON_ENABLE_HOST_COMM_BUFFERS` - default OFF)
- [[PR 359]](https://github.com/lanl/parthenon/pull/359) MeshBlockPack support for buffer pack and unpack of CellCentered Variables

### Changed (changing behavior/API/variables/...)
- [[PR 425]](https://github.com/lanl/parthenon/pull/425) Remove ambiguity in package names. `Packages_t` no longer has an `operator[]` method. This has been replaced with `Add` and `Get`.
- [[PR 359]](https://github.com/lanl/parthenon/pull/359) Templated inline reconstruction functions to support different types (e.g., `ParArray4D` or `ParArrayND`)

### Fixed (not changing behavior/API/variables/...)

### Infrastructure (changes irrelevant to downstream codes)
- [[PR 436]](https://github.com/lanl/parthenon/pull/436) Update Summit build doc and machine file
- [[PR 435]](https://github.com/lanl/parthenon/pull/435) Fix ctest logic for parsing number of ranks in MPI tests
- [[PR 407]](https://github.com/lanl/parthenon/pull/407) More cleanup, removed old bash scripts for ci.
- [[PR 428]](https://github.com/lanl/parthenon/pull/428) Triad Copyright 2021
- [[PR 413]](https://github.com/lanl/parthenon/pull/413) LANL Snow machine configuration

### Removed (removing behavior/API/varaibles/...)

## Release 0.4.0
Date: 01/19/2021

### Added (new features/APIs/variables/...)
- [[PR 434]](https://github.com/lanl/parthenon/pull/434) Allow the number of ghost zones to be set via the input file
- [[PR 400]](https://github.com/lanl/parthenon/pull/400) Extend `StateDescriptor` for customizable output via user-customizable function pointers `PreStepDiagnosticsMesh` and `PostStepDiagnosticsMesh`
- [[PR 391]](https://github.com/lanl/parthenon/pull/391) Add `VariablePack<T>::GetSparseId` and `VariablePack<T>::GetSparseIndex` to return global sparse ids and pack-local sparse index, repsectively.
- [[PR 381]](https://github.com/lanl/parthenon/pull/381) Overload `DataCollection::Add` to build `MeshData` and `MeshBlockData` objects with a subset of variables.
- [[PR 378]](https://github.com/lanl/parthenon/pull/378) Add Kokkos profiling regions throughout the code to allow the collection characteristic application profiles
- [[PR 358]](https://github.com/lanl/parthenon/pull/358) Generalize code that interfaces with downstream apps to work with both `MeshData` and `MeshBlockData`.
- [[PR 335]](https://github.com/lanl/parthenon/pull/335) Support for project-relative `MACHINE_CFG` with `@PAR_ROOT@`
- [[PR 328]](https://github.com/lanl/parthenon/pull/328) New `MeshBlock` packing interface using `DataCollection`s of `MeshData` and `MeshBlockData`.
- [[PR 386]](https://github.com/lanl/parthenon/pull/386) Introduce `Private`, `Provides`, `Requires`, and `Overridable` variable metadata, allowing fine-grained control of conflict resolution between packages.

### Changed (changing behavior/API/variables/...)
- [[PR 393]](https://github.com/lanl/parthenon/pull/393) Small refactor to make driver code more flexible for downstream apps.
- [[PR 400]](https://github.com/lanl/parthenon/pull/400) Change `Mesh`, `ApplicationInput`, and `Driver` to suppport pre- and post- step user work
- [[PR 394]](https://github.com/lanl/parthenon/pull/394) Make `Params.Get` const-correct.
- [[PR 332]](https://github.com/lanl/parthenon/pull/332) Rewrote boundary conditions to work on GPUs with variable packs. Re-enabled user-defined boundary conditions via `ApplicationInput`.

### Fixed (not changing behavior/API/variables/...)
- [[\#401]](https://github.com/lanl/parthenon/issues/401) Fix missing initial timestep for MeshData functions
- [[PR 387]](https://github.com/lanl/parthenon/pull/387) Add missing const that was needed
- [[PR 353]](https://github.com/lanl/parthenon/pull/353) Fixed small error in input\_parameter logic
- [[PR 352]](https://github.com/lanl/parthenon/pull/352) Code compiles cleanly (no warnings) with nvcc_wrapper

### Infrastructure (changes irrelevant to downstream codes)
- [[PR 392]](https://github.com/lanl/parthenon/pull/392) Fix C++ linting for when parthenon is a submodule
- [[PR 335]](https://github.com/lanl/parthenon/pull/335) New machine configuration file for LANL's Darwin cluster
- [[PR 200]](https://github.com/lanl/parthenon/pull/200) Adds support for running ci on power9 nodes. 
- [[PR 347]](https://github.com/lanl/parthenon/pull/347) Speed up darwin ci by using pre installed spack packages from project space
- [[PR 368]](https://github.com/lanl/parthenon/pull/368) Fixes false positive in ci.
- [[PR 369]](https://github.com/lanl/parthenon/pull/369) Initializes submodules when running on darwin ci.
<<<<<<< HEAD
- [[PR 382]](https://github.com/lanl/parthenon/pull/382) Adds output on fail for fast ci implementation on Darwin. 
- [[PR 390]](https://github.com/lanl/parthenon/pull/390) Resolve @PAR_ROOT@ to parthenon root rather than the location of the current source directory
=======
- [[PR 382]](https://github.com/lanl/parthenon/pull/382) Adds output on fail for fast ci implementation on Darwin.
- [[PR 362]](https://github.com/lanl/parthenon/pull/362) Small fix to clean regression tests output folder on reruns
- [[PR 403]](https://github.com/lanl/parthenon/pull/403) Cleanup Codacy warnings
- [[PR 377]](https://github.com/lanl/parthenon/pull/377) New machine configuration file for LLNL's RZAnsel cluster
>>>>>>> 0d96f152

### Removed (removing behavior/API/varaibles/...)
- [[PR 410]](https://github.com/lanl/parthenon/pull/410) Addresses issue of cpp linter calling python instead of python3

## Release 0.3.0
Date: 10/29/2020

### Added (new features/APIs/variables/...)
- [[PR 317]](https://github.com/lanl/parthenon/pull/317) Add initial support for particles (no MPI support)
- [[PR 311]](https://github.com/lanl/parthenon/pull/311) Bugfix::Restart. Fixed restart parallel bug and also restart bug for simulations with reflecting boundary conditions.  Added ability to write restart files with or without ghost cells by setting `ghost_zones` in the output block similar to other output formats.
- [[PR 314]](https://github.com/lanl/parthenon/pull/314) Generalized `par_for` abstractions to provide for reductions with a consistent interface.
- [[PR 308]](https://github.com/lanl/parthenon/pull/308) Added the ability to register and name `MeshBlockPack`s in the `Mesh` or in package initialization.
- [[PR 285]](https://github.com/lanl/parthenon/pull/285) Parthenon can now be linked in CMake as `Parthenon::parthenon` when used as a subdirectory, matching install.

### Changed (changing behavior/API/variables/...)
- [[PR 303]](https://github.com/lanl/parthenon/pull/303) Changed `Mesh::BlockList` from a `std::list<MeshBlock>` to a `std::vector<std::shared_ptr<MeshBlock>>`, making `FindMeshBlock` run in constant, rather than linear, time. Loops over `block_list` in application drivers must be cahnged accordingly.
- [[PR 300]](https://github.com/lanl/parthenon/pull/300): Changes to `AddTask` function signature. Requires re-ordering task dependency argument to front.
- [[PR 307]](https://github.com/lanl/parthenon/pull/307) Changed back-pointers in mesh structure to weak pointers. Cleaned up `MeshBlock` constructor and implemented `MeshBlock` factory function.

### Fixed (not changing behavior/API/variables/...)
- [[PR 293]](https://github.com/lanl/parthenon/pull/293) Changed `VariablePack` and related objects to use `ParArray1D` objects instead of `ParArrayND` objects under the hood to reduce the size of the captured objects.
- [[PR 313]](https://github.com/lanl/parthenon/pull/313) Add include guards for Kokkos in cmake.
- [[PR 321]](https://github.com/lanl/parthenon/pull/321) Make inner loop pattern tags constexpr

### Infrastructure (changes irrelevant to downstream codes)
- [[PR 336]](https://github.com/lanl/parthenon/pull/336) Automated testing now checks for extraneous HtoD or DtoH copies.
- [[PR 325]](https://github.com/lanl/parthenon/pull/325) Fixes regression in convergence tests with multiple MPI ranks.
- [[PR 310]](https://github.com/lanl/parthenon/pull/310) Fix Cuda 11 builds.
- [[PR 281]](https://github.com/lanl/parthenon/pull/281) Allows one to run regression tests with more than one cuda device, Also improves readability of regression tests output.
- [[PR 330]](https://github.com/lanl/parthenon/pull/330) Fixes restart regression test.


## Release 0.2.0
Date: 9/12/2020

### Added
- [[PR 250]](https://github.com/lanl/parthenon/pull/250) Feature::Restart. If output file format 'rst' is specified restart files are written using independent variables and those marked with Restart metadata flag.  Simulations can be restarted with a '-r \<restartFile\>' argument to the code.
- [[PR 263]](https://github.com/lanl/parthenon/pull/263) Added MeshBlockPack, a mechanism for looping over the whole mesh at once within a `Kokkos` kernel. See [documentation](docs/mesh/packing.md)
- [[PR 267]](https://github.com/lanl/parthenon/pull/267) Introduced TaskRegions and TaskCollections to allow for task launches on multiple blocks.
- [[PR 287]](https://github.com/lanl/parthenon/pull/287) Added machine configuration file for compile options, see [documentation](https://github.com/lanl/parthenon/blob/develop/docs/building.md#default-machine-configurations)
- [[PR 290]](https://github.com/lanl/parthenon/pull/290) Added per cycle performance output diagnostic.
- [[PR 298]](https://github.com/lanl/parthenon/pull/298) Introduced Partition, a tiny utility for partitioning STL containers. Used for MeshBlockPacks, to enable packing over a fraction of the mesh.

### Changed
- [\#68](https://github.com/lanl/parthenon/issues/68) Moved default `par_for` wrappers to `MeshBlock` 
- [[PR 243]](https://github.com/lanl/parthenon/pull/243) Automatically find/check Python version used in regression tests. Bumps CMake minimum version to 3.12
- [[PR 266]](https://github.com/lanl/parthenon/pull/266): It is no longer necessary to specify Kokkos_ENABLE_OPENMP this is by default enabled, to turn off one can specify PARTHENON_DISABLE_OPENMP.

### Fixed
- [[PR 271]](https://github.com/lanl/parthenon/issues/256): Fix setting default CXX standard.
- [[PR 262]](https://github.com/lanl/parthenon/pull/262) Fix setting of "coverage" label in testing. Automatically applies coverage tag to all tests not containing "performance" label.
- [[PR 276]](https://github.com/lanl/parthenon/pull/276) Decrease required Python version from 3.6 to 3.5.
- [[PR 283]](https://github.com/lanl/parthenon/pull/283) Change CI to extended nightly develop tests and short push tests.
- [[PR 291]](https://github.com/lanl/parthenon/pull/291) Adds Task Diagram to documentation.

### Removed
- [[PR 282]](https://github.com/lanl/parthenon/pull/282) Integrated MeshBlockPack and tasking in pi example
- [[PR 294]](https://github.com/lanl/parthenon/pull/294) Fix `IndexShape::GetTotal(IndexDomain)` - previously was returning opposite of expected domain result.

## Release 0.1.0
Date: 8/4/2020

Initial release of Parthenon AMR infrastructure.

### Changed
- [[PR 214]](https://github.com/lanl/parthenon/pull/214): The weak linked routines for user-specified parthenon behavior have been removed in favor of a more portable approach. See [the documentation](docs/README.md#user-specified-internal-functions).<|MERGE_RESOLUTION|>--- conflicted
+++ resolved
@@ -19,6 +19,7 @@
 - [[PR 407]](https://github.com/lanl/parthenon/pull/407) More cleanup, removed old bash scripts for ci.
 - [[PR 428]](https://github.com/lanl/parthenon/pull/428) Triad Copyright 2021
 - [[PR 413]](https://github.com/lanl/parthenon/pull/413) LANL Snow machine configuration
+- [[PR 390]](https://github.com/lanl/parthenon/pull/390) Resolve @PAR_ROOT@ to parthenon root rather than the location of the current source directory
 
 ### Removed (removing behavior/API/varaibles/...)
 
@@ -55,15 +56,10 @@
 - [[PR 347]](https://github.com/lanl/parthenon/pull/347) Speed up darwin ci by using pre installed spack packages from project space
 - [[PR 368]](https://github.com/lanl/parthenon/pull/368) Fixes false positive in ci.
 - [[PR 369]](https://github.com/lanl/parthenon/pull/369) Initializes submodules when running on darwin ci.
-<<<<<<< HEAD
-- [[PR 382]](https://github.com/lanl/parthenon/pull/382) Adds output on fail for fast ci implementation on Darwin. 
-- [[PR 390]](https://github.com/lanl/parthenon/pull/390) Resolve @PAR_ROOT@ to parthenon root rather than the location of the current source directory
-=======
 - [[PR 382]](https://github.com/lanl/parthenon/pull/382) Adds output on fail for fast ci implementation on Darwin.
 - [[PR 362]](https://github.com/lanl/parthenon/pull/362) Small fix to clean regression tests output folder on reruns
 - [[PR 403]](https://github.com/lanl/parthenon/pull/403) Cleanup Codacy warnings
 - [[PR 377]](https://github.com/lanl/parthenon/pull/377) New machine configuration file for LLNL's RZAnsel cluster
->>>>>>> 0d96f152
 
 ### Removed (removing behavior/API/varaibles/...)
 - [[PR 410]](https://github.com/lanl/parthenon/pull/410) Addresses issue of cpp linter calling python instead of python3
