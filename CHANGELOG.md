# Changelog

## Current develop

### Added (new features/APIs/variables/...)

### Changed (changing behavior/API/variables/...)
- [[PR 303]](https://github.com/lanl/parthenon/pull/303) Changed `Mesh::BlockList` from a `std::list<MeshBlock>` to a `std::vector<std::shared_ptr<MeshBlock>>`, making `FindMeshBlock` run in constant, rather than linear, time. Loops over `block_list` in application drivers must be cahnged accordingly.

### Fixed (not changing behavior/API/variables/...)
<<<<<<< HEAD
- [[PR 293]](https://github.com/lanl/parthenon/pull/293) Changed `VariablePack` and related objects to use `ParArray1D` objects instead of `ParArrayND` objects under the hood to reduce the size of the captured objects.
=======
- [[PR 310]](https://github.com/lanl/parthenon/pull/310) Fix Cuda 11 builds.
>>>>>>> a69580f6

### Removed (removing behavior/API/varaibles/...)


## Release 0.2.0
Date: 9/12/2020

### Added
- [[PR 250]](https://github.com/lanl/parthenon/pull/250) Feature::Restart. If output file format 'rst' is specified restart files are written using independent variables and those marked with Restart metadata flag.  Simulations can be restarted with a '-r \<restartFile\>' argument to the code.
- [[PR 263]](https://github.com/lanl/parthenon/pull/263) Added MeshBlockPack, a mechanism for looping over the whole mesh at once within a `Kokkos` kernel. See [documentation](docs/mesh/packing.md)
- [[PR 267]](https://github.com/lanl/parthenon/pull/267) Introduced TaskRegions and TaskCollections to allow for task launches on multiple blocks.
- [[PR 287]](https://github.com/lanl/parthenon/pull/287) Added machine configuration file for compile options, see [documentation](https://github.com/lanl/parthenon/blob/develop/docs/building.md#default-machine-configurations)
- [[PR 290]](https://github.com/lanl/parthenon/pull/290) Added per cycle performance output diagnostic.
- [[PR 298]](https://github.com/lanl/parthenon/pull/298) Introduced Partition, a tiny utility for partitioning STL containers. Used for MeshBlockPacks, to enable packing over a fraction of the mesh.

### Changed
- [\#68](https://github.com/lanl/parthenon/issues/68) Moved default `par_for` wrappers to `MeshBlock` 
- [[PR 243]](https://github.com/lanl/parthenon/pull/243) Automatically find/check Python version used in regression tests. Bumps CMake minimum version to 3.12
- [[PR 266]](https://github.com/lanl/parthenon/pull/266): It is no longer necessary to specify Kokkos_ENABLE_OPENMP this is by default enabled, to turn off one can specify PARTHENON_DISABLE_OPENMP.

### Fixed
- [[PR 271]](https://github.com/lanl/parthenon/issues/256): Fix setting default CXX standard.
- [[PR 262]](https://github.com/lanl/parthenon/pull/262) Fix setting of "coverage" label in testing. Automatically applies coverage tag to all tests not containing "performance" label.
- [[PR 276]](https://github.com/lanl/parthenon/pull/276) Decrease required Python version from 3.6 to 3.5.
- [[PR 283]](https://github.com/lanl/parthenon/pull/283) Change CI to extended nightly develop tests and short push tests.
- [[PR 282]](https://github.com/lanl/parthenon/pull/282) Integrated MeshBlockPack and tasking in pi example
- [[PR 294]](https://github.com/lanl/parthenon/pull/294) Fix `IndexShape::GetTotal(IndexDomain)` - previously was returning opposite of expected domain result.

## Release 0.1.0
Date: 8/4/2020

Initial release of Parthenon AMR infrastructure.

### Changed
- [[PR 214]](https://github.com/lanl/parthenon/pull/214): The weak linked routines for user-specified parthenon behavior have been removed in favor of a more portable approach. See [the documentation](docs/README.md#user-specified-internal-functions).<|MERGE_RESOLUTION|>--- conflicted
+++ resolved
@@ -8,11 +8,8 @@
 - [[PR 303]](https://github.com/lanl/parthenon/pull/303) Changed `Mesh::BlockList` from a `std::list<MeshBlock>` to a `std::vector<std::shared_ptr<MeshBlock>>`, making `FindMeshBlock` run in constant, rather than linear, time. Loops over `block_list` in application drivers must be cahnged accordingly.
 
 ### Fixed (not changing behavior/API/variables/...)
-<<<<<<< HEAD
 - [[PR 293]](https://github.com/lanl/parthenon/pull/293) Changed `VariablePack` and related objects to use `ParArray1D` objects instead of `ParArrayND` objects under the hood to reduce the size of the captured objects.
-=======
 - [[PR 310]](https://github.com/lanl/parthenon/pull/310) Fix Cuda 11 builds.
->>>>>>> a69580f6
 
 ### Removed (removing behavior/API/varaibles/...)
 
