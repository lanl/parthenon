# Changelog

## Current develop

### Added (new features/APIs/variables/...)

### Changed (changing behavior/API/variables/...)
<<<<<<< HEAD
[[PR 266]](https://github.com/lanl/parthenon/pull/266): It is no longer necessary to specify Kokkos_ENABLE_OPENMP this is by default enabled, to turn off one can specify PARTHENON_DISABLE_OPENMP.
=======
- [[PR 243]](https://github.com/lanl/parthenon/pull/243) Automatically find/check Python version used in regression tests. Bumps CMake minimum version to 3.12
>>>>>>> 7d882928

### Fixed (not changing behavior/API/variables/...)
- [[PR 262]](https://github.com/lanl/parthenon/pull/262) Fix setting of "coverage" label in testing. Automatically applies coverage tag to all tests not containing "performance" label.

### Removed

## Release 0.1.0
Date: 8/4/2020

Initial release of Parthenon AMR infrastructure.

### Changed
<<<<<<< HEAD
[[PR 214]](https://github.com/lanl/parthenon/pull/214): The weak linked routines for user-specified parthenon behavior have been removed in favor of a more portable approach. See [the documentation](docs/README.md#user-specified-internal-functions).
=======
- [[PR 214]](https://github.com/lanl/parthenon/pull/214): The weak linked routines for user-specified parthenon behavior have been removed in favor of a more portable approach. See [the documentation](docs/README.md#user-specified-internal-functions).
>>>>>>> 7d882928
<|MERGE_RESOLUTION|>--- conflicted
+++ resolved
@@ -5,11 +5,8 @@
 ### Added (new features/APIs/variables/...)
 
 ### Changed (changing behavior/API/variables/...)
-<<<<<<< HEAD
-[[PR 266]](https://github.com/lanl/parthenon/pull/266): It is no longer necessary to specify Kokkos_ENABLE_OPENMP this is by default enabled, to turn off one can specify PARTHENON_DISABLE_OPENMP.
-=======
 - [[PR 243]](https://github.com/lanl/parthenon/pull/243) Automatically find/check Python version used in regression tests. Bumps CMake minimum version to 3.12
->>>>>>> 7d882928
+- [[PR 266]](https://github.com/lanl/parthenon/pull/266): It is no longer necessary to specify Kokkos_ENABLE_OPENMP this is by default enabled, to turn off one can specify PARTHENON_DISABLE_OPENMP.
 
 ### Fixed (not changing behavior/API/variables/...)
 - [[PR 262]](https://github.com/lanl/parthenon/pull/262) Fix setting of "coverage" label in testing. Automatically applies coverage tag to all tests not containing "performance" label.
@@ -22,8 +19,4 @@
 Initial release of Parthenon AMR infrastructure.
 
 ### Changed
-<<<<<<< HEAD
-[[PR 214]](https://github.com/lanl/parthenon/pull/214): The weak linked routines for user-specified parthenon behavior have been removed in favor of a more portable approach. See [the documentation](docs/README.md#user-specified-internal-functions).
-=======
-- [[PR 214]](https://github.com/lanl/parthenon/pull/214): The weak linked routines for user-specified parthenon behavior have been removed in favor of a more portable approach. See [the documentation](docs/README.md#user-specified-internal-functions).
->>>>>>> 7d882928
+- [[PR 214]](https://github.com/lanl/parthenon/pull/214): The weak linked routines for user-specified parthenon behavior have been removed in favor of a more portable approach. See [the documentation](docs/README.md#user-specified-internal-functions).