# Changelog

## Current develop

### Added (new features/APIs/variables/...)
- [[PR 479]](https://github.com/lanl/parthenon/pull/479) Add `Update` function to `Params` to update the value of an existing key.

### Changed (changing behavior/API/variables/...)

### Fixed (not changing behavior/API/variables/...)

### Infrastructure (changes irrelevant to downstream codes)

### Removed (removing behavior/API/varaibles/...)


## Release 0.5.0
Date: 03/30/2021

### Added (new features/APIs/variables/...)
- [[PR 475]](https://github.com/lanl/parthenon/pull/475) Add update function `UpdateWithFluxDivergence` and `gamma` variables to integrator to support low-storage, two stage integrators.
- [[PR 463]](https://github.com/lanl/parthenon/pull/463) Add `PARTHENON_ENABLE_TESTING` and `PARTHENON_ENABLE_PYTHON_MODULE_CHECK` option and documentation on how to use the regression testing framework downstream.
- [[PR 461]](https://github.com/lanl/parthenon/pull/461) A negative `dt` in an output block disables it.
- [[PR 439]](https://github.com/lanl/parthenon/pull/439) Add split initialization of environment (`ParthenonInitEnv()`) and packages and mesh (`ParthenonInitPackagesAndMesh()`) to `ParthenonManager`
- [[PR 406]](https://github.com/lanl/parthenon/pull/406) Add `stochastic_subgrid` example that performs a random amount of work per cell (drawn from a power law distribution)
- [[PR 440]](https://github.com/lanl/parthenon/pull/440) Add abstraction for allocating a `unique_ptr` to an object in device memory
- [[PR 438]](https://github.com/lanl/parthenon/pull/438) More diagnostic runtime output (AMR/Loadbalance and mesh structure) controlled via `parthenon/time/ncycle_out_mesh` input parameter (default 0 - off)
- [[PR 412]](https://github.com/lanl/parthenon/pull/412) Add capability to use host (pinned) memory for communication buffers (via `PARTHENON_ENABLE_HOST_COMM_BUFFERS` - default OFF)
- [[PR 359]](https://github.com/lanl/parthenon/pull/359) MeshBlockPack support for buffer pack and unpack of CellCentered Variables

### Changed (changing behavior/API/variables/...)
- [[PR 451]](https://github.com/lanl/parthenon/pull/451) Remove custom ran2 interface and source
- [[PR 425]](https://github.com/lanl/parthenon/pull/425) Remove ambiguity in package names. `Packages_t` no longer has an `operator[]` method. This has been replaced with `Add` and `Get`.
- [[PR 359]](https://github.com/lanl/parthenon/pull/359) Templated inline reconstruction functions to support different types (e.g., `ParArray4D` or `ParArrayND`)

### Fixed (not changing behavior/API/variables/...)
- [[PR 468]](https://github.com/lanl/parthenon/pull/468) Fix extra `endl` in input CheckDesired
- [[PR 465]](https://github.com/lanl/parthenon/pull/465) Fix soft disable output for drivers without temporal evolution
- [[PR 453]](https://github.com/lanl/parthenon/pull/453) Fix array bounds for AMR hierarchy log and use vector instead of `unique_ptr`
- [[PR 441]](https://github.com/lanl/parthenon/pull/441) Fixed type in input parsing of `pack_size`

### Infrastructure (changes irrelevant to downstream codes)
- [[PR 436]](https://github.com/lanl/parthenon/pull/436) Update Summit build doc and machine file
- [[PR 435]](https://github.com/lanl/parthenon/pull/435) Fix ctest logic for parsing number of ranks in MPI tests
- [[PR 407]](https://github.com/lanl/parthenon/pull/407) More cleanup, removed old bash scripts for ci.
- [[PR 428]](https://github.com/lanl/parthenon/pull/428) Triad Copyright 2021
- [[PR 413]](https://github.com/lanl/parthenon/pull/413) LANL Snow machine configuration
- [[PR 390]](https://github.com/lanl/parthenon/pull/390) Resolve `@PAR_ROOT@` to parthenon root rather than the location of the current source directory
- [[PR 443]](https://github.com/lanl/parthenon/pull/443) Fix Darwin machine config - use spectrum mpi
- [[PR 444]](https://github.com/lanl/parthenon/pull/444) Writes performance metrics to file for advection test
- [[PR 452]](https://github.com/lanl/parthenon/pull/452) Disable copyright check and linting by default, add CI check for copyright
- [[PR 473]](htpps://github.com/lanl/parthenon/pull/473) Added documentation for forked pr

<<<<<<< HEAD
### Removed (removing behavior/API/varaibles/...)
- [[PR 480]](https://github.com/lanl/parthenon/pull/480) Cleanup unused/untested/not fully ported code (mostly OpenMP and reconstruction)

=======
>>>>>>> fd5ad309
## Release 0.4.0
Date: 01/19/2021

### Added (new features/APIs/variables/...)
- [[PR 434]](https://github.com/lanl/parthenon/pull/434) Allow the number of ghost zones to be set via the input file
- [[PR 400]](https://github.com/lanl/parthenon/pull/400) Extend `StateDescriptor` for customizable output via user-customizable function pointers `PreStepDiagnosticsMesh` and `PostStepDiagnosticsMesh`
- [[PR 391]](https://github.com/lanl/parthenon/pull/391) Add `VariablePack<T>::GetSparseId` and `VariablePack<T>::GetSparseIndex` to return global sparse ids and pack-local sparse index, repsectively.
- [[PR 381]](https://github.com/lanl/parthenon/pull/381) Overload `DataCollection::Add` to build `MeshData` and `MeshBlockData` objects with a subset of variables.
- [[PR 378]](https://github.com/lanl/parthenon/pull/378) Add Kokkos profiling regions throughout the code to allow the collection characteristic application profiles
- [[PR 358]](https://github.com/lanl/parthenon/pull/358) Generalize code that interfaces with downstream apps to work with both `MeshData` and `MeshBlockData`.
- [[PR 335]](https://github.com/lanl/parthenon/pull/335) Support for project-relative `MACHINE_CFG` with `@PAR_ROOT@`
- [[PR 328]](https://github.com/lanl/parthenon/pull/328) New `MeshBlock` packing interface using `DataCollection`s of `MeshData` and `MeshBlockData`.
- [[PR 386]](https://github.com/lanl/parthenon/pull/386) Introduce `Private`, `Provides`, `Requires`, and `Overridable` variable metadata, allowing fine-grained control of conflict resolution between packages.

### Changed (changing behavior/API/variables/...)
- [[PR 393]](https://github.com/lanl/parthenon/pull/393) Small refactor to make driver code more flexible for downstream apps.
- [[PR 400]](https://github.com/lanl/parthenon/pull/400) Change `Mesh`, `ApplicationInput`, and `Driver` to suppport pre- and post- step user work
- [[PR 394]](https://github.com/lanl/parthenon/pull/394) Make `Params.Get` const-correct.
- [[PR 332]](https://github.com/lanl/parthenon/pull/332) Rewrote boundary conditions to work on GPUs with variable packs. Re-enabled user-defined boundary conditions via `ApplicationInput`.

### Fixed (not changing behavior/API/variables/...)
- [[\#401]](https://github.com/lanl/parthenon/issues/401) Fix missing initial timestep for MeshData functions
- [[PR 387]](https://github.com/lanl/parthenon/pull/387) Add missing const that was needed
- [[PR 353]](https://github.com/lanl/parthenon/pull/353) Fixed small error in input\_parameter logic
- [[PR 352]](https://github.com/lanl/parthenon/pull/352) Code compiles cleanly (no warnings) with nvcc_wrapper

### Infrastructure (changes irrelevant to downstream codes)
- [[PR 392]](https://github.com/lanl/parthenon/pull/392) Fix C++ linting for when parthenon is a submodule
- [[PR 335]](https://github.com/lanl/parthenon/pull/335) New machine configuration file for LANL's Darwin cluster
- [[PR 200]](https://github.com/lanl/parthenon/pull/200) Adds support for running ci on power9 nodes.
- [[PR 347]](https://github.com/lanl/parthenon/pull/347) Speed up darwin ci by using pre installed spack packages from project space
- [[PR 368]](https://github.com/lanl/parthenon/pull/368) Fixes false positive in ci.
- [[PR 369]](https://github.com/lanl/parthenon/pull/369) Initializes submodules when running on darwin ci.
- [[PR 382]](https://github.com/lanl/parthenon/pull/382) Adds output on fail for fast ci implementation on Darwin.
- [[PR 362]](https://github.com/lanl/parthenon/pull/362) Small fix to clean regression tests output folder on reruns
- [[PR 403]](https://github.com/lanl/parthenon/pull/403) Cleanup Codacy warnings
- [[PR 377]](https://github.com/lanl/parthenon/pull/377) New machine configuration file for LLNL's RZAnsel cluster

### Removed (removing behavior/API/varaibles/...)
- [[PR 410]](https://github.com/lanl/parthenon/pull/410) Addresses issue of cpp linter calling python instead of python3

## Release 0.3.0
Date: 10/29/2020

### Added (new features/APIs/variables/...)
- [[PR 317]](https://github.com/lanl/parthenon/pull/317) Add initial support for particles (no MPI support)
- [[PR 311]](https://github.com/lanl/parthenon/pull/311) Bugfix::Restart. Fixed restart parallel bug and also restart bug for simulations with reflecting boundary conditions.  Added ability to write restart files with or without ghost cells by setting `ghost_zones` in the output block similar to other output formats.
- [[PR 314]](https://github.com/lanl/parthenon/pull/314) Generalized `par_for` abstractions to provide for reductions with a consistent interface.
- [[PR 308]](https://github.com/lanl/parthenon/pull/308) Added the ability to register and name `MeshBlockPack`s in the `Mesh` or in package initialization.
- [[PR 285]](https://github.com/lanl/parthenon/pull/285) Parthenon can now be linked in CMake as `Parthenon::parthenon` when used as a subdirectory, matching install.

### Changed (changing behavior/API/variables/...)
- [[PR 303]](https://github.com/lanl/parthenon/pull/303) Changed `Mesh::BlockList` from a `std::list<MeshBlock>` to a `std::vector<std::shared_ptr<MeshBlock>>`, making `FindMeshBlock` run in constant, rather than linear, time. Loops over `block_list` in application drivers must be cahnged accordingly.
- [[PR 300]](https://github.com/lanl/parthenon/pull/300): Changes to `AddTask` function signature. Requires re-ordering task dependency argument to front.
- [[PR 307]](https://github.com/lanl/parthenon/pull/307) Changed back-pointers in mesh structure to weak pointers. Cleaned up `MeshBlock` constructor and implemented `MeshBlock` factory function.

### Fixed (not changing behavior/API/variables/...)
- [[PR 293]](https://github.com/lanl/parthenon/pull/293) Changed `VariablePack` and related objects to use `ParArray1D` objects instead of `ParArrayND` objects under the hood to reduce the size of the captured objects.
- [[PR 313]](https://github.com/lanl/parthenon/pull/313) Add include guards for Kokkos in cmake.
- [[PR 321]](https://github.com/lanl/parthenon/pull/321) Make inner loop pattern tags constexpr

### Infrastructure (changes irrelevant to downstream codes)
- [[PR 336]](https://github.com/lanl/parthenon/pull/336) Automated testing now checks for extraneous HtoD or DtoH copies.
- [[PR 325]](https://github.com/lanl/parthenon/pull/325) Fixes regression in convergence tests with multiple MPI ranks.
- [[PR 310]](https://github.com/lanl/parthenon/pull/310) Fix Cuda 11 builds.
- [[PR 281]](https://github.com/lanl/parthenon/pull/281) Allows one to run regression tests with more than one cuda device, Also improves readability of regression tests output.
- [[PR 330]](https://github.com/lanl/parthenon/pull/330) Fixes restart regression test.


## Release 0.2.0
Date: 9/12/2020

### Added
- [[PR 250]](https://github.com/lanl/parthenon/pull/250) Feature::Restart. If output file format 'rst' is specified restart files are written using independent variables and those marked with Restart metadata flag.  Simulations can be restarted with a '-r \<restartFile\>' argument to the code.
- [[PR 263]](https://github.com/lanl/parthenon/pull/263) Added MeshBlockPack, a mechanism for looping over the whole mesh at once within a `Kokkos` kernel. See [documentation](docs/mesh/packing.md)
- [[PR 267]](https://github.com/lanl/parthenon/pull/267) Introduced TaskRegions and TaskCollections to allow for task launches on multiple blocks.
- [[PR 287]](https://github.com/lanl/parthenon/pull/287) Added machine configuration file for compile options, see [documentation](https://github.com/lanl/parthenon/blob/develop/docs/building.md#default-machine-configurations)
- [[PR 290]](https://github.com/lanl/parthenon/pull/290) Added per cycle performance output diagnostic.
- [[PR 298]](https://github.com/lanl/parthenon/pull/298) Introduced Partition, a tiny utility for partitioning STL containers. Used for MeshBlockPacks, to enable packing over a fraction of the mesh.

### Changed
- [\#68](https://github.com/lanl/parthenon/issues/68) Moved default `par_for` wrappers to `MeshBlock`
- [[PR 243]](https://github.com/lanl/parthenon/pull/243) Automatically find/check Python version used in regression tests. Bumps CMake minimum version to 3.12
- [[PR 266]](https://github.com/lanl/parthenon/pull/266): It is no longer necessary to specify Kokkos_ENABLE_OPENMP this is by default enabled, to turn off one can specify PARTHENON_DISABLE_OPENMP.

### Fixed
- [[PR 271]](https://github.com/lanl/parthenon/issues/256): Fix setting default CXX standard.
- [[PR 262]](https://github.com/lanl/parthenon/pull/262) Fix setting of "coverage" label in testing. Automatically applies coverage tag to all tests not containing "performance" label.
- [[PR 276]](https://github.com/lanl/parthenon/pull/276) Decrease required Python version from 3.6 to 3.5.
- [[PR 283]](https://github.com/lanl/parthenon/pull/283) Change CI to extended nightly develop tests and short push tests.
- [[PR 291]](https://github.com/lanl/parthenon/pull/291) Adds Task Diagram to documentation.

### Removed
- [[PR 282]](https://github.com/lanl/parthenon/pull/282) Integrated MeshBlockPack and tasking in pi example
- [[PR 294]](https://github.com/lanl/parthenon/pull/294) Fix `IndexShape::GetTotal(IndexDomain)` - previously was returning opposite of expected domain result.

## Release 0.1.0
Date: 8/4/2020

Initial release of Parthenon AMR infrastructure.

### Changed
- [[PR 214]](https://github.com/lanl/parthenon/pull/214): The weak linked routines for user-specified parthenon behavior have been removed in favor of a more portable approach. See [the documentation](docs/README.md#user-specified-internal-functions).<|MERGE_RESOLUTION|>--- conflicted
+++ resolved
@@ -12,6 +12,7 @@
 ### Infrastructure (changes irrelevant to downstream codes)
 
 ### Removed (removing behavior/API/varaibles/...)
+- [[PR 480]](https://github.com/lanl/parthenon/pull/480) Cleanup unused/untested/not fully ported code (mostly OpenMP and reconstruction)
 
 
 ## Release 0.5.0
@@ -51,12 +52,6 @@
 - [[PR 452]](https://github.com/lanl/parthenon/pull/452) Disable copyright check and linting by default, add CI check for copyright
 - [[PR 473]](htpps://github.com/lanl/parthenon/pull/473) Added documentation for forked pr
 
-<<<<<<< HEAD
-### Removed (removing behavior/API/varaibles/...)
-- [[PR 480]](https://github.com/lanl/parthenon/pull/480) Cleanup unused/untested/not fully ported code (mostly OpenMP and reconstruction)
-
-=======
->>>>>>> fd5ad309
 ## Release 0.4.0
 Date: 01/19/2021
 
