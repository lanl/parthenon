# Changelog

## Current develop

### Added (new features/APIs/variables/...)
- [[PR 440]](https://github.com/lanl/parthenon/pull/440) Add abstraction for allocating a `unique_ptr` to an object in device memory
- [[PR 438]](https://github.com/lanl/parthenon/pull/438) More diagnostic runtime output (AMR/Loadbalance and mesh structure) controlled via `parthenon/time/ncycle_out_mesh` input parameter (default 0 - off)
- [[PR 412]](https://github.com/lanl/parthenon/pull/412) Add capability to use host (pinned) memory for communication buffers (via `PARTHENON_ENABLE_HOST_COMM_BUFFERS` - default OFF)
- [[PR 359]](https://github.com/lanl/parthenon/pull/359) MeshBlockPack support for buffer pack and unpack of CellCentered Variables

### Changed (changing behavior/API/variables/...)
- [[PR 451]](https://github.com/lanl/parthenon/pull/451) Remove custom ran2 interface and source
- [[PR 425]](https://github.com/lanl/parthenon/pull/425) Remove ambiguity in package names. `Packages_t` no longer has an `operator[]` method. This has been replaced with `Add` and `Get`.
- [[PR 359]](https://github.com/lanl/parthenon/pull/359) Templated inline reconstruction functions to support different types (e.g., `ParArray4D` or `ParArrayND`)

### Fixed (not changing behavior/API/variables/...)
- [[PR 441]](https://github.com/lanl/parthenon/pull/441) Fixed type in input parsing of `pack_size`

### Infrastructure (changes irrelevant to downstream codes)
- [[PR 436]](https://github.com/lanl/parthenon/pull/436) Update Summit build doc and machine file
- [[PR 435]](https://github.com/lanl/parthenon/pull/435) Fix ctest logic for parsing number of ranks in MPI tests
- [[PR 407]](https://github.com/lanl/parthenon/pull/407) More cleanup, removed old bash scripts for ci.
- [[PR 428]](https://github.com/lanl/parthenon/pull/428) Triad Copyright 2021
- [[PR 413]](https://github.com/lanl/parthenon/pull/413) LANL Snow machine configuration
- [[PR 390]](https://github.com/lanl/parthenon/pull/390) Resolve @PAR_ROOT@ to parthenon root rather than the location of the current source directory
- [[PR 443]](https://github.com/lanl/parthenon/pull/443) Fix Darwin machine config - use spectrum mpi
- [[PR 444]](https://github.com/lanl/parthenon/pull/444) Writes performance metrics to file for advection test
<<<<<<< HEAD
- [[PR 452]](https://github.com/lanl/parthenon/pull/452) Option to disable copyright check while building
=======
>>>>>>> aee334bc

### Removed (removing behavior/API/varaibles/...)

## Release 0.4.0
Date: 01/19/2021

### Added (new features/APIs/variables/...)
- [[PR 434]](https://github.com/lanl/parthenon/pull/434) Allow the number of ghost zones to be set via the input file
- [[PR 400]](https://github.com/lanl/parthenon/pull/400) Extend `StateDescriptor` for customizable output via user-customizable function pointers `PreStepDiagnosticsMesh` and `PostStepDiagnosticsMesh`
- [[PR 391]](https://github.com/lanl/parthenon/pull/391) Add `VariablePack<T>::GetSparseId` and `VariablePack<T>::GetSparseIndex` to return global sparse ids and pack-local sparse index, repsectively.
- [[PR 381]](https://github.com/lanl/parthenon/pull/381) Overload `DataCollection::Add` to build `MeshData` and `MeshBlockData` objects with a subset of variables.
- [[PR 378]](https://github.com/lanl/parthenon/pull/378) Add Kokkos profiling regions throughout the code to allow the collection characteristic application profiles
- [[PR 358]](https://github.com/lanl/parthenon/pull/358) Generalize code that interfaces with downstream apps to work with both `MeshData` and `MeshBlockData`.
- [[PR 335]](https://github.com/lanl/parthenon/pull/335) Support for project-relative `MACHINE_CFG` with `@PAR_ROOT@`
- [[PR 328]](https://github.com/lanl/parthenon/pull/328) New `MeshBlock` packing interface using `DataCollection`s of `MeshData` and `MeshBlockData`.
- [[PR 386]](https://github.com/lanl/parthenon/pull/386) Introduce `Private`, `Provides`, `Requires`, and `Overridable` variable metadata, allowing fine-grained control of conflict resolution between packages.

### Changed (changing behavior/API/variables/...)
- [[PR 393]](https://github.com/lanl/parthenon/pull/393) Small refactor to make driver code more flexible for downstream apps.
- [[PR 400]](https://github.com/lanl/parthenon/pull/400) Change `Mesh`, `ApplicationInput`, and `Driver` to suppport pre- and post- step user work
- [[PR 394]](https://github.com/lanl/parthenon/pull/394) Make `Params.Get` const-correct.
- [[PR 332]](https://github.com/lanl/parthenon/pull/332) Rewrote boundary conditions to work on GPUs with variable packs. Re-enabled user-defined boundary conditions via `ApplicationInput`.

### Fixed (not changing behavior/API/variables/...)
- [[\#401]](https://github.com/lanl/parthenon/issues/401) Fix missing initial timestep for MeshData functions
- [[PR 387]](https://github.com/lanl/parthenon/pull/387) Add missing const that was needed
- [[PR 353]](https://github.com/lanl/parthenon/pull/353) Fixed small error in input\_parameter logic
- [[PR 352]](https://github.com/lanl/parthenon/pull/352) Code compiles cleanly (no warnings) with nvcc_wrapper

### Infrastructure (changes irrelevant to downstream codes)
- [[PR 392]](https://github.com/lanl/parthenon/pull/392) Fix C++ linting for when parthenon is a submodule
- [[PR 335]](https://github.com/lanl/parthenon/pull/335) New machine configuration file for LANL's Darwin cluster
- [[PR 200]](https://github.com/lanl/parthenon/pull/200) Adds support for running ci on power9 nodes.
- [[PR 347]](https://github.com/lanl/parthenon/pull/347) Speed up darwin ci by using pre installed spack packages from project space
- [[PR 368]](https://github.com/lanl/parthenon/pull/368) Fixes false positive in ci.
- [[PR 369]](https://github.com/lanl/parthenon/pull/369) Initializes submodules when running on darwin ci.
- [[PR 382]](https://github.com/lanl/parthenon/pull/382) Adds output on fail for fast ci implementation on Darwin.
- [[PR 362]](https://github.com/lanl/parthenon/pull/362) Small fix to clean regression tests output folder on reruns
- [[PR 403]](https://github.com/lanl/parthenon/pull/403) Cleanup Codacy warnings
- [[PR 377]](https://github.com/lanl/parthenon/pull/377) New machine configuration file for LLNL's RZAnsel cluster

### Removed (removing behavior/API/varaibles/...)
- [[PR 410]](https://github.com/lanl/parthenon/pull/410) Addresses issue of cpp linter calling python instead of python3

## Release 0.3.0
Date: 10/29/2020

### Added (new features/APIs/variables/...)
- [[PR 317]](https://github.com/lanl/parthenon/pull/317) Add initial support for particles (no MPI support)
- [[PR 311]](https://github.com/lanl/parthenon/pull/311) Bugfix::Restart. Fixed restart parallel bug and also restart bug for simulations with reflecting boundary conditions.  Added ability to write restart files with or without ghost cells by setting `ghost_zones` in the output block similar to other output formats.
- [[PR 314]](https://github.com/lanl/parthenon/pull/314) Generalized `par_for` abstractions to provide for reductions with a consistent interface.
- [[PR 308]](https://github.com/lanl/parthenon/pull/308) Added the ability to register and name `MeshBlockPack`s in the `Mesh` or in package initialization.
- [[PR 285]](https://github.com/lanl/parthenon/pull/285) Parthenon can now be linked in CMake as `Parthenon::parthenon` when used as a subdirectory, matching install.

### Changed (changing behavior/API/variables/...)
- [[PR 303]](https://github.com/lanl/parthenon/pull/303) Changed `Mesh::BlockList` from a `std::list<MeshBlock>` to a `std::vector<std::shared_ptr<MeshBlock>>`, making `FindMeshBlock` run in constant, rather than linear, time. Loops over `block_list` in application drivers must be cahnged accordingly.
- [[PR 300]](https://github.com/lanl/parthenon/pull/300): Changes to `AddTask` function signature. Requires re-ordering task dependency argument to front.
- [[PR 307]](https://github.com/lanl/parthenon/pull/307) Changed back-pointers in mesh structure to weak pointers. Cleaned up `MeshBlock` constructor and implemented `MeshBlock` factory function.

### Fixed (not changing behavior/API/variables/...)
- [[PR 293]](https://github.com/lanl/parthenon/pull/293) Changed `VariablePack` and related objects to use `ParArray1D` objects instead of `ParArrayND` objects under the hood to reduce the size of the captured objects.
- [[PR 313]](https://github.com/lanl/parthenon/pull/313) Add include guards for Kokkos in cmake.
- [[PR 321]](https://github.com/lanl/parthenon/pull/321) Make inner loop pattern tags constexpr

### Infrastructure (changes irrelevant to downstream codes)
- [[PR 336]](https://github.com/lanl/parthenon/pull/336) Automated testing now checks for extraneous HtoD or DtoH copies.
- [[PR 325]](https://github.com/lanl/parthenon/pull/325) Fixes regression in convergence tests with multiple MPI ranks.
- [[PR 310]](https://github.com/lanl/parthenon/pull/310) Fix Cuda 11 builds.
- [[PR 281]](https://github.com/lanl/parthenon/pull/281) Allows one to run regression tests with more than one cuda device, Also improves readability of regression tests output.
- [[PR 330]](https://github.com/lanl/parthenon/pull/330) Fixes restart regression test.


## Release 0.2.0
Date: 9/12/2020

### Added
- [[PR 250]](https://github.com/lanl/parthenon/pull/250) Feature::Restart. If output file format 'rst' is specified restart files are written using independent variables and those marked with Restart metadata flag.  Simulations can be restarted with a '-r \<restartFile\>' argument to the code.
- [[PR 263]](https://github.com/lanl/parthenon/pull/263) Added MeshBlockPack, a mechanism for looping over the whole mesh at once within a `Kokkos` kernel. See [documentation](docs/mesh/packing.md)
- [[PR 267]](https://github.com/lanl/parthenon/pull/267) Introduced TaskRegions and TaskCollections to allow for task launches on multiple blocks.
- [[PR 287]](https://github.com/lanl/parthenon/pull/287) Added machine configuration file for compile options, see [documentation](https://github.com/lanl/parthenon/blob/develop/docs/building.md#default-machine-configurations)
- [[PR 290]](https://github.com/lanl/parthenon/pull/290) Added per cycle performance output diagnostic.
- [[PR 298]](https://github.com/lanl/parthenon/pull/298) Introduced Partition, a tiny utility for partitioning STL containers. Used for MeshBlockPacks, to enable packing over a fraction of the mesh.

### Changed
- [\#68](https://github.com/lanl/parthenon/issues/68) Moved default `par_for` wrappers to `MeshBlock`
- [[PR 243]](https://github.com/lanl/parthenon/pull/243) Automatically find/check Python version used in regression tests. Bumps CMake minimum version to 3.12
- [[PR 266]](https://github.com/lanl/parthenon/pull/266): It is no longer necessary to specify Kokkos_ENABLE_OPENMP this is by default enabled, to turn off one can specify PARTHENON_DISABLE_OPENMP.

### Fixed
- [[PR 271]](https://github.com/lanl/parthenon/issues/256): Fix setting default CXX standard.
- [[PR 262]](https://github.com/lanl/parthenon/pull/262) Fix setting of "coverage" label in testing. Automatically applies coverage tag to all tests not containing "performance" label.
- [[PR 276]](https://github.com/lanl/parthenon/pull/276) Decrease required Python version from 3.6 to 3.5.
- [[PR 283]](https://github.com/lanl/parthenon/pull/283) Change CI to extended nightly develop tests and short push tests.
- [[PR 291]](https://github.com/lanl/parthenon/pull/291) Adds Task Diagram to documentation.

### Removed
- [[PR 282]](https://github.com/lanl/parthenon/pull/282) Integrated MeshBlockPack and tasking in pi example
- [[PR 294]](https://github.com/lanl/parthenon/pull/294) Fix `IndexShape::GetTotal(IndexDomain)` - previously was returning opposite of expected domain result.

## Release 0.1.0
Date: 8/4/2020

Initial release of Parthenon AMR infrastructure.

### Changed
- [[PR 214]](https://github.com/lanl/parthenon/pull/214): The weak linked routines for user-specified parthenon behavior have been removed in favor of a more portable approach. See [the documentation](docs/README.md#user-specified-internal-functions).<|MERGE_RESOLUTION|>--- conflicted
+++ resolved
@@ -25,10 +25,7 @@
 - [[PR 390]](https://github.com/lanl/parthenon/pull/390) Resolve @PAR_ROOT@ to parthenon root rather than the location of the current source directory
 - [[PR 443]](https://github.com/lanl/parthenon/pull/443) Fix Darwin machine config - use spectrum mpi
 - [[PR 444]](https://github.com/lanl/parthenon/pull/444) Writes performance metrics to file for advection test
-<<<<<<< HEAD
 - [[PR 452]](https://github.com/lanl/parthenon/pull/452) Option to disable copyright check while building
-=======
->>>>>>> aee334bc
 
 ### Removed (removing behavior/API/varaibles/...)
 
