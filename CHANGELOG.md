# Changelog

## Current develop

### Added (new features/APIs/variables/...)
<<<<<<< HEAD
- [[PR 250]](https://github.com/lanl/parthenon/pull/250) Feature::Restart. If output file format 'rst' is specified restart files are written using independent variables and those marked with Restart metadata flag.  Simulations can be restarted with a '-r \<restartFile\>' argument to the code.
- [[PR 263]](https://github.com/lanl/parthenon/pull/263) Added MeshPack, a mechanism for looping over the whole mesh at once within a `Kokkos` kernel. See [documentation](docs/mesh/packing.md)
- [[PR 285]](https://github.com/lanl/parthenon/pull/285) Parthenon can now be linked in CMake as `Parthenon::parthenon` when used as a subdirectory, matching install.

### Changed (changing behavior/API/variables/...)
- [[PR 284]](https://github.com/lanl/parthenon/pull/284) Separated public header files by placing them in separate include folder.
- [[PR 252]](https://github.com/lanl/parthenon/pull/252) Moved default `par_for` wrappers to `MeshBlock` 
=======

### Changed (changing behavior/API/variables/...)
- [[PR 303]](https://github.com/lanl/parthenon/pull/303) Changed `Mesh::BlockList` from a `std::list<MeshBlock>` to a `std::vector<std::shared_ptr<MeshBlock>>`, making `FindMeshBlock` run in constant, rather than linear, time. Loops over `block_list` in application drivers must be cahnged accordingly.
- [[PR 300]](https://github.com/lanl/parthenon/pull/300): Changes to `AddTask` function signature. Requires re-ordering task dependency argument to front.
- [[PR 307]](https://github.com/lanl/parthenon/pull/307) Changed back-pointers in mesh structure to weak pointers. Cleaned up `MeshBlock` constructor and implemented `MeshBlock` factory function.

### Fixed (not changing behavior/API/variables/...)
- [[PR 293]](https://github.com/lanl/parthenon/pull/293) Changed `VariablePack` and related objects to use `ParArray1D` objects instead of `ParArrayND` objects under the hood to reduce the size of the captured objects.
- [[PR 310]](https://github.com/lanl/parthenon/pull/310) Fix Cuda 11 builds.

### Removed (removing behavior/API/varaibles/...)


## Release 0.2.0
Date: 9/12/2020

### Added
- [[PR 250]](https://github.com/lanl/parthenon/pull/250) Feature::Restart. If output file format 'rst' is specified restart files are written using independent variables and those marked with Restart metadata flag.  Simulations can be restarted with a '-r \<restartFile\>' argument to the code.
- [[PR 263]](https://github.com/lanl/parthenon/pull/263) Added MeshBlockPack, a mechanism for looping over the whole mesh at once within a `Kokkos` kernel. See [documentation](docs/mesh/packing.md)
- [[PR 267]](https://github.com/lanl/parthenon/pull/267) Introduced TaskRegions and TaskCollections to allow for task launches on multiple blocks.
- [[PR 287]](https://github.com/lanl/parthenon/pull/287) Added machine configuration file for compile options, see [documentation](https://github.com/lanl/parthenon/blob/develop/docs/building.md#default-machine-configurations)
- [[PR 290]](https://github.com/lanl/parthenon/pull/290) Added per cycle performance output diagnostic.
- [[PR 298]](https://github.com/lanl/parthenon/pull/298) Introduced Partition, a tiny utility for partitioning STL containers. Used for MeshBlockPacks, to enable packing over a fraction of the mesh.

### Changed
- [\#68](https://github.com/lanl/parthenon/issues/68) Moved default `par_for` wrappers to `MeshBlock` 
>>>>>>> 1cbf92ca
- [[PR 243]](https://github.com/lanl/parthenon/pull/243) Automatically find/check Python version used in regression tests. Bumps CMake minimum version to 3.12
- [[PR 266]](https://github.com/lanl/parthenon/pull/266): It is no longer necessary to specify Kokkos_ENABLE_OPENMP this is by default enabled, to turn off one can specify PARTHENON_DISABLE_OPENMP.

### Fixed
- [[PR 271]](https://github.com/lanl/parthenon/issues/256): Fix setting default CXX standard.
- [[PR 262]](https://github.com/lanl/parthenon/pull/262) Fix setting of "coverage" label in testing. Automatically applies coverage tag to all tests not containing "performance" label.
- [[PR 276]](https://github.com/lanl/parthenon/pull/276) Decrease required Python version from 3.6 to 3.5.
- [[PR 283]](https://github.com/lanl/parthenon/pull/283) Change CI to extended nightly develop tests and short push tests.
- [[PR 282]](https://github.com/lanl/parthenon/pull/282) Integrated MeshBlockPack and tasking in pi example
- [[PR 294]](https://github.com/lanl/parthenon/pull/294) Fix `IndexShape::GetTotal(IndexDomain)` - previously was returning opposite of expected domain result.

## Release 0.1.0
Date: 8/4/2020

Initial release of Parthenon AMR infrastructure.

### Changed
- [[PR 214]](https://github.com/lanl/parthenon/pull/214): The weak linked routines for user-specified parthenon behavior have been removed in favor of a more portable approach. See [the documentation](docs/README.md#user-specified-internal-functions).<|MERGE_RESOLUTION|>--- conflicted
+++ resolved
@@ -3,27 +3,18 @@
 ## Current develop
 
 ### Added (new features/APIs/variables/...)
-<<<<<<< HEAD
-- [[PR 250]](https://github.com/lanl/parthenon/pull/250) Feature::Restart. If output file format 'rst' is specified restart files are written using independent variables and those marked with Restart metadata flag.  Simulations can be restarted with a '-r \<restartFile\>' argument to the code.
-- [[PR 263]](https://github.com/lanl/parthenon/pull/263) Added MeshPack, a mechanism for looping over the whole mesh at once within a `Kokkos` kernel. See [documentation](docs/mesh/packing.md)
-- [[PR 285]](https://github.com/lanl/parthenon/pull/285) Parthenon can now be linked in CMake as `Parthenon::parthenon` when used as a subdirectory, matching install.
-
-### Changed (changing behavior/API/variables/...)
-- [[PR 284]](https://github.com/lanl/parthenon/pull/284) Separated public header files by placing them in separate include folder.
-- [[PR 252]](https://github.com/lanl/parthenon/pull/252) Moved default `par_for` wrappers to `MeshBlock` 
-=======
 
 ### Changed (changing behavior/API/variables/...)
 - [[PR 303]](https://github.com/lanl/parthenon/pull/303) Changed `Mesh::BlockList` from a `std::list<MeshBlock>` to a `std::vector<std::shared_ptr<MeshBlock>>`, making `FindMeshBlock` run in constant, rather than linear, time. Loops over `block_list` in application drivers must be cahnged accordingly.
 - [[PR 300]](https://github.com/lanl/parthenon/pull/300): Changes to `AddTask` function signature. Requires re-ordering task dependency argument to front.
 - [[PR 307]](https://github.com/lanl/parthenon/pull/307) Changed back-pointers in mesh structure to weak pointers. Cleaned up `MeshBlock` constructor and implemented `MeshBlock` factory function.
+- [[PR 284]](https://github.com/lanl/parthenon/pull/284) Separated public header files by placing them in separate include folder.
 
 ### Fixed (not changing behavior/API/variables/...)
 - [[PR 293]](https://github.com/lanl/parthenon/pull/293) Changed `VariablePack` and related objects to use `ParArray1D` objects instead of `ParArrayND` objects under the hood to reduce the size of the captured objects.
 - [[PR 310]](https://github.com/lanl/parthenon/pull/310) Fix Cuda 11 builds.
 
 ### Removed (removing behavior/API/varaibles/...)
-
 
 ## Release 0.2.0
 Date: 9/12/2020
@@ -38,7 +29,6 @@
 
 ### Changed
 - [\#68](https://github.com/lanl/parthenon/issues/68) Moved default `par_for` wrappers to `MeshBlock` 
->>>>>>> 1cbf92ca
 - [[PR 243]](https://github.com/lanl/parthenon/pull/243) Automatically find/check Python version used in regression tests. Bumps CMake minimum version to 3.12
 - [[PR 266]](https://github.com/lanl/parthenon/pull/266): It is no longer necessary to specify Kokkos_ENABLE_OPENMP this is by default enabled, to turn off one can specify PARTHENON_DISABLE_OPENMP.
 
