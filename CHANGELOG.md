# Changelog

## Current develop

### Added (new features/APIs/variables/...)
- [[PR 311]](https://github.com/lanl/parthenon/pull/311) Bugfix::Restart. Fixed restart parallel bug and also restart bug for simulations with reflecting boundary conditions.  Added ability to write restart files with or without ghost cells by setting `ghost_zones` in the output block similar to other output formats.
- [[PR 314]](https://github.com/lanl/parthenon/pull/314) Generalized `par_for` abstractions to provide for reductions with a consistent interface.
- [[PR 308]](https://github.com/lanl/parthenon/pull/308) Added the ability to register and name `MeshBlockPack`s in the `Mesh` or in package initialization.
<<<<<<< HEAD
- [[PR 200]](https://github.com/lanl/parthenon/pull/200) Adds support for running ci on power9 nodes. 
=======
- [[PR 285]](https://github.com/lanl/parthenon/pull/285) Parthenon can now be linked in CMake as `Parthenon::parthenon` when used as a subdirectory, matching install.
>>>>>>> edc46cd4

### Changed (changing behavior/API/variables/...)
- [[PR 303]](https://github.com/lanl/parthenon/pull/303) Changed `Mesh::BlockList` from a `std::list<MeshBlock>` to a `std::vector<std::shared_ptr<MeshBlock>>`, making `FindMeshBlock` run in constant, rather than linear, time. Loops over `block_list` in application drivers must be cahnged accordingly.
- [[PR 300]](https://github.com/lanl/parthenon/pull/300): Changes to `AddTask` function signature. Requires re-ordering task dependency argument to front.
- [[PR 307]](https://github.com/lanl/parthenon/pull/307) Changed back-pointers in mesh structure to weak pointers. Cleaned up `MeshBlock` constructor and implemented `MeshBlock` factory function.

### Fixed (not changing behavior/API/variables/...)
- [[PR 293]](https://github.com/lanl/parthenon/pull/293) Changed `VariablePack` and related objects to use `ParArray1D` objects instead of `ParArrayND` objects under the hood to reduce the size of the captured objects.
- [[PR 313]](https://github.com/lanl/parthenon/pull/313) Add include guards for Kokkos in cmake.
- [[PR 321]](https://github.com/lanl/parthenon/pull/321) Make inner loop pattern tags constexpr

### Infrastructure (changes irrelevant to downstream codes)
- [[PR 336]](https://github.com/lanl/parthenon/pull/336) Automated testing now checks for extraneous HtoD or DtoH copies.
- [[PR 325]](https://github.com/lanl/parthenon/pull/325) Fixes regression in convergence tests with multiple MPI ranks.
- [[PR 310]](https://github.com/lanl/parthenon/pull/310) Fix Cuda 11 builds.
- [[PR 281]](https://github.com/lanl/parthenon/pull/281) Allows one to run regression tests with more than one cuda device, Also improves readability of regression tests output.
- [[PR 330]](https://github.com/lanl/parthenon/pull/330) Fixes restart regression test.

### Removed (removing behavior/API/varaibles/...)

## Release 0.2.0
Date: 9/12/2020

### Added
- [[PR 250]](https://github.com/lanl/parthenon/pull/250) Feature::Restart. If output file format 'rst' is specified restart files are written using independent variables and those marked with Restart metadata flag.  Simulations can be restarted with a '-r \<restartFile\>' argument to the code.
- [[PR 263]](https://github.com/lanl/parthenon/pull/263) Added MeshBlockPack, a mechanism for looping over the whole mesh at once within a `Kokkos` kernel. See [documentation](docs/mesh/packing.md)
- [[PR 267]](https://github.com/lanl/parthenon/pull/267) Introduced TaskRegions and TaskCollections to allow for task launches on multiple blocks.
- [[PR 287]](https://github.com/lanl/parthenon/pull/287) Added machine configuration file for compile options, see [documentation](https://github.com/lanl/parthenon/blob/develop/docs/building.md#default-machine-configurations)
- [[PR 290]](https://github.com/lanl/parthenon/pull/290) Added per cycle performance output diagnostic.
- [[PR 298]](https://github.com/lanl/parthenon/pull/298) Introduced Partition, a tiny utility for partitioning STL containers. Used for MeshBlockPacks, to enable packing over a fraction of the mesh.

### Changed
- [\#68](https://github.com/lanl/parthenon/issues/68) Moved default `par_for` wrappers to `MeshBlock` 
- [[PR 243]](https://github.com/lanl/parthenon/pull/243) Automatically find/check Python version used in regression tests. Bumps CMake minimum version to 3.12
- [[PR 266]](https://github.com/lanl/parthenon/pull/266): It is no longer necessary to specify Kokkos_ENABLE_OPENMP this is by default enabled, to turn off one can specify PARTHENON_DISABLE_OPENMP.

### Fixed
- [[PR 271]](https://github.com/lanl/parthenon/issues/256): Fix setting default CXX standard.
- [[PR 262]](https://github.com/lanl/parthenon/pull/262) Fix setting of "coverage" label in testing. Automatically applies coverage tag to all tests not containing "performance" label.
- [[PR 276]](https://github.com/lanl/parthenon/pull/276) Decrease required Python version from 3.6 to 3.5.
- [[PR 283]](https://github.com/lanl/parthenon/pull/283) Change CI to extended nightly develop tests and short push tests.
- [[PR 291]](https://github.com/lanl/parthenon/pull/291) Adds Task Diagram to documentation.

### Removed
- [[PR 282]](https://github.com/lanl/parthenon/pull/282) Integrated MeshBlockPack and tasking in pi example
- [[PR 294]](https://github.com/lanl/parthenon/pull/294) Fix `IndexShape::GetTotal(IndexDomain)` - previously was returning opposite of expected domain result.

## Release 0.1.0
Date: 8/4/2020

Initial release of Parthenon AMR infrastructure.

### Changed
- [[PR 214]](https://github.com/lanl/parthenon/pull/214): The weak linked routines for user-specified parthenon behavior have been removed in favor of a more portable approach. See [the documentation](docs/README.md#user-specified-internal-functions).<|MERGE_RESOLUTION|>--- conflicted
+++ resolved
@@ -6,11 +6,8 @@
 - [[PR 311]](https://github.com/lanl/parthenon/pull/311) Bugfix::Restart. Fixed restart parallel bug and also restart bug for simulations with reflecting boundary conditions.  Added ability to write restart files with or without ghost cells by setting `ghost_zones` in the output block similar to other output formats.
 - [[PR 314]](https://github.com/lanl/parthenon/pull/314) Generalized `par_for` abstractions to provide for reductions with a consistent interface.
 - [[PR 308]](https://github.com/lanl/parthenon/pull/308) Added the ability to register and name `MeshBlockPack`s in the `Mesh` or in package initialization.
-<<<<<<< HEAD
+- [[PR 285]](https://github.com/lanl/parthenon/pull/285) Parthenon can now be linked in CMake as `Parthenon::parthenon` when used as a subdirectory, matching install.
 - [[PR 200]](https://github.com/lanl/parthenon/pull/200) Adds support for running ci on power9 nodes. 
-=======
-- [[PR 285]](https://github.com/lanl/parthenon/pull/285) Parthenon can now be linked in CMake as `Parthenon::parthenon` when used as a subdirectory, matching install.
->>>>>>> edc46cd4
 
 ### Changed (changing behavior/API/variables/...)
 - [[PR 303]](https://github.com/lanl/parthenon/pull/303) Changed `Mesh::BlockList` from a `std::list<MeshBlock>` to a `std::vector<std::shared_ptr<MeshBlock>>`, making `FindMeshBlock` run in constant, rather than linear, time. Loops over `block_list` in application drivers must be cahnged accordingly.
