# Changelog

## Current develop

### Added (new features/APIs/variables/...)
- [[PR 438]](https://github.com/lanl/parthenon/pull/438) More diagnostic runtime output (AMR/Loadbalance and mesh structure) controlled via `parthenon/time/ncycle_out_mesh` input parameter (default 0 - off)
- [[PR 412]](https://github.com/lanl/parthenon/pull/412) Add capability to use host (pinned) memory for communication buffers (via `PARTHENON_ENABLE_HOST_COMM_BUFFERS` - default OFF)
- [[PR 359]](https://github.com/lanl/parthenon/pull/359) MeshBlockPack support for buffer pack and unpack of CellCentered Variables

### Changed (changing behavior/API/variables/...)
- [[PR 425]](https://github.com/lanl/parthenon/pull/425) Remove ambiguity in package names. `Packages_t` no longer has an `operator[]` method. This has been replaced with `Add` and `Get`.
- [[PR 359]](https://github.com/lanl/parthenon/pull/359) Templated inline reconstruction functions to support different types (e.g., `ParArray4D` or `ParArrayND`)

### Fixed (not changing behavior/API/variables/...)

### Infrastructure (changes irrelevant to downstream codes)
- [[PR 436]](https://github.com/lanl/parthenon/pull/436) Update Summit build doc and machine file
- [[PR 435]](https://github.com/lanl/parthenon/pull/435) Fix ctest logic for parsing number of ranks in MPI tests
- [[PR 407]](https://github.com/lanl/parthenon/pull/407) More cleanup, removed old bash scripts for ci.
- [[PR 428]](https://github.com/lanl/parthenon/pull/428) Triad Copyright 2021
- [[PR 413]](https://github.com/lanl/parthenon/pull/413) LANL Snow machine configuration
<<<<<<< HEAD
- [[PR 443]](https://github.com/lanl/parthenon/pull/443) Fix Darwin machine config - use spectrum mpi
=======
- [[PR 390]](https://github.com/lanl/parthenon/pull/390) Resolve @PAR_ROOT@ to parthenon root rather than the location of the current source directory
>>>>>>> 41a8923c

### Removed (removing behavior/API/varaibles/...)

## Release 0.4.0
Date: 01/19/2021

### Added (new features/APIs/variables/...)
- [[PR 434]](https://github.com/lanl/parthenon/pull/434) Allow the number of ghost zones to be set via the input file
- [[PR 400]](https://github.com/lanl/parthenon/pull/400) Extend `StateDescriptor` for customizable output via user-customizable function pointers `PreStepDiagnosticsMesh` and `PostStepDiagnosticsMesh`
- [[PR 391]](https://github.com/lanl/parthenon/pull/391) Add `VariablePack<T>::GetSparseId` and `VariablePack<T>::GetSparseIndex` to return global sparse ids and pack-local sparse index, repsectively.
- [[PR 381]](https://github.com/lanl/parthenon/pull/381) Overload `DataCollection::Add` to build `MeshData` and `MeshBlockData` objects with a subset of variables.
- [[PR 378]](https://github.com/lanl/parthenon/pull/378) Add Kokkos profiling regions throughout the code to allow the collection characteristic application profiles
- [[PR 358]](https://github.com/lanl/parthenon/pull/358) Generalize code that interfaces with downstream apps to work with both `MeshData` and `MeshBlockData`.
- [[PR 335]](https://github.com/lanl/parthenon/pull/335) Support for project-relative `MACHINE_CFG` with `@PAR_ROOT@`
- [[PR 328]](https://github.com/lanl/parthenon/pull/328) New `MeshBlock` packing interface using `DataCollection`s of `MeshData` and `MeshBlockData`.
- [[PR 386]](https://github.com/lanl/parthenon/pull/386) Introduce `Private`, `Provides`, `Requires`, and `Overridable` variable metadata, allowing fine-grained control of conflict resolution between packages.

### Changed (changing behavior/API/variables/...)
- [[PR 393]](https://github.com/lanl/parthenon/pull/393) Small refactor to make driver code more flexible for downstream apps.
- [[PR 400]](https://github.com/lanl/parthenon/pull/400) Change `Mesh`, `ApplicationInput`, and `Driver` to suppport pre- and post- step user work
- [[PR 394]](https://github.com/lanl/parthenon/pull/394) Make `Params.Get` const-correct.
- [[PR 332]](https://github.com/lanl/parthenon/pull/332) Rewrote boundary conditions to work on GPUs with variable packs. Re-enabled user-defined boundary conditions via `ApplicationInput`.

### Fixed (not changing behavior/API/variables/...)
- [[\#401]](https://github.com/lanl/parthenon/issues/401) Fix missing initial timestep for MeshData functions
- [[PR 387]](https://github.com/lanl/parthenon/pull/387) Add missing const that was needed
- [[PR 353]](https://github.com/lanl/parthenon/pull/353) Fixed small error in input\_parameter logic
- [[PR 352]](https://github.com/lanl/parthenon/pull/352) Code compiles cleanly (no warnings) with nvcc_wrapper

### Infrastructure (changes irrelevant to downstream codes)
- [[PR 392]](https://github.com/lanl/parthenon/pull/392) Fix C++ linting for when parthenon is a submodule
- [[PR 335]](https://github.com/lanl/parthenon/pull/335) New machine configuration file for LANL's Darwin cluster
- [[PR 200]](https://github.com/lanl/parthenon/pull/200) Adds support for running ci on power9 nodes. 
- [[PR 347]](https://github.com/lanl/parthenon/pull/347) Speed up darwin ci by using pre installed spack packages from project space
- [[PR 368]](https://github.com/lanl/parthenon/pull/368) Fixes false positive in ci.
- [[PR 369]](https://github.com/lanl/parthenon/pull/369) Initializes submodules when running on darwin ci.
- [[PR 382]](https://github.com/lanl/parthenon/pull/382) Adds output on fail for fast ci implementation on Darwin.
- [[PR 362]](https://github.com/lanl/parthenon/pull/362) Small fix to clean regression tests output folder on reruns
- [[PR 403]](https://github.com/lanl/parthenon/pull/403) Cleanup Codacy warnings
- [[PR 377]](https://github.com/lanl/parthenon/pull/377) New machine configuration file for LLNL's RZAnsel cluster

### Removed (removing behavior/API/varaibles/...)
- [[PR 410]](https://github.com/lanl/parthenon/pull/410) Addresses issue of cpp linter calling python instead of python3

## Release 0.3.0
Date: 10/29/2020

### Added (new features/APIs/variables/...)
- [[PR 317]](https://github.com/lanl/parthenon/pull/317) Add initial support for particles (no MPI support)
- [[PR 311]](https://github.com/lanl/parthenon/pull/311) Bugfix::Restart. Fixed restart parallel bug and also restart bug for simulations with reflecting boundary conditions.  Added ability to write restart files with or without ghost cells by setting `ghost_zones` in the output block similar to other output formats.
- [[PR 314]](https://github.com/lanl/parthenon/pull/314) Generalized `par_for` abstractions to provide for reductions with a consistent interface.
- [[PR 308]](https://github.com/lanl/parthenon/pull/308) Added the ability to register and name `MeshBlockPack`s in the `Mesh` or in package initialization.
- [[PR 285]](https://github.com/lanl/parthenon/pull/285) Parthenon can now be linked in CMake as `Parthenon::parthenon` when used as a subdirectory, matching install.

### Changed (changing behavior/API/variables/...)
- [[PR 303]](https://github.com/lanl/parthenon/pull/303) Changed `Mesh::BlockList` from a `std::list<MeshBlock>` to a `std::vector<std::shared_ptr<MeshBlock>>`, making `FindMeshBlock` run in constant, rather than linear, time. Loops over `block_list` in application drivers must be cahnged accordingly.
- [[PR 300]](https://github.com/lanl/parthenon/pull/300): Changes to `AddTask` function signature. Requires re-ordering task dependency argument to front.
- [[PR 307]](https://github.com/lanl/parthenon/pull/307) Changed back-pointers in mesh structure to weak pointers. Cleaned up `MeshBlock` constructor and implemented `MeshBlock` factory function.

### Fixed (not changing behavior/API/variables/...)
- [[PR 293]](https://github.com/lanl/parthenon/pull/293) Changed `VariablePack` and related objects to use `ParArray1D` objects instead of `ParArrayND` objects under the hood to reduce the size of the captured objects.
- [[PR 313]](https://github.com/lanl/parthenon/pull/313) Add include guards for Kokkos in cmake.
- [[PR 321]](https://github.com/lanl/parthenon/pull/321) Make inner loop pattern tags constexpr

### Infrastructure (changes irrelevant to downstream codes)
- [[PR 336]](https://github.com/lanl/parthenon/pull/336) Automated testing now checks for extraneous HtoD or DtoH copies.
- [[PR 325]](https://github.com/lanl/parthenon/pull/325) Fixes regression in convergence tests with multiple MPI ranks.
- [[PR 310]](https://github.com/lanl/parthenon/pull/310) Fix Cuda 11 builds.
- [[PR 281]](https://github.com/lanl/parthenon/pull/281) Allows one to run regression tests with more than one cuda device, Also improves readability of regression tests output.
- [[PR 330]](https://github.com/lanl/parthenon/pull/330) Fixes restart regression test.


## Release 0.2.0
Date: 9/12/2020

### Added
- [[PR 250]](https://github.com/lanl/parthenon/pull/250) Feature::Restart. If output file format 'rst' is specified restart files are written using independent variables and those marked with Restart metadata flag.  Simulations can be restarted with a '-r \<restartFile\>' argument to the code.
- [[PR 263]](https://github.com/lanl/parthenon/pull/263) Added MeshBlockPack, a mechanism for looping over the whole mesh at once within a `Kokkos` kernel. See [documentation](docs/mesh/packing.md)
- [[PR 267]](https://github.com/lanl/parthenon/pull/267) Introduced TaskRegions and TaskCollections to allow for task launches on multiple blocks.
- [[PR 287]](https://github.com/lanl/parthenon/pull/287) Added machine configuration file for compile options, see [documentation](https://github.com/lanl/parthenon/blob/develop/docs/building.md#default-machine-configurations)
- [[PR 290]](https://github.com/lanl/parthenon/pull/290) Added per cycle performance output diagnostic.
- [[PR 298]](https://github.com/lanl/parthenon/pull/298) Introduced Partition, a tiny utility for partitioning STL containers. Used for MeshBlockPacks, to enable packing over a fraction of the mesh.

### Changed
- [\#68](https://github.com/lanl/parthenon/issues/68) Moved default `par_for` wrappers to `MeshBlock` 
- [[PR 243]](https://github.com/lanl/parthenon/pull/243) Automatically find/check Python version used in regression tests. Bumps CMake minimum version to 3.12
- [[PR 266]](https://github.com/lanl/parthenon/pull/266): It is no longer necessary to specify Kokkos_ENABLE_OPENMP this is by default enabled, to turn off one can specify PARTHENON_DISABLE_OPENMP.

### Fixed
- [[PR 271]](https://github.com/lanl/parthenon/issues/256): Fix setting default CXX standard.
- [[PR 262]](https://github.com/lanl/parthenon/pull/262) Fix setting of "coverage" label in testing. Automatically applies coverage tag to all tests not containing "performance" label.
- [[PR 276]](https://github.com/lanl/parthenon/pull/276) Decrease required Python version from 3.6 to 3.5.
- [[PR 283]](https://github.com/lanl/parthenon/pull/283) Change CI to extended nightly develop tests and short push tests.
- [[PR 291]](https://github.com/lanl/parthenon/pull/291) Adds Task Diagram to documentation.

### Removed
- [[PR 282]](https://github.com/lanl/parthenon/pull/282) Integrated MeshBlockPack and tasking in pi example
- [[PR 294]](https://github.com/lanl/parthenon/pull/294) Fix `IndexShape::GetTotal(IndexDomain)` - previously was returning opposite of expected domain result.

## Release 0.1.0
Date: 8/4/2020

Initial release of Parthenon AMR infrastructure.

### Changed
- [[PR 214]](https://github.com/lanl/parthenon/pull/214): The weak linked routines for user-specified parthenon behavior have been removed in favor of a more portable approach. See [the documentation](docs/README.md#user-specified-internal-functions).<|MERGE_RESOLUTION|>--- conflicted
+++ resolved
@@ -19,11 +19,8 @@
 - [[PR 407]](https://github.com/lanl/parthenon/pull/407) More cleanup, removed old bash scripts for ci.
 - [[PR 428]](https://github.com/lanl/parthenon/pull/428) Triad Copyright 2021
 - [[PR 413]](https://github.com/lanl/parthenon/pull/413) LANL Snow machine configuration
-<<<<<<< HEAD
+- [[PR 390]](https://github.com/lanl/parthenon/pull/390) Resolve @PAR_ROOT@ to parthenon root rather than the location of the current source directory
 - [[PR 443]](https://github.com/lanl/parthenon/pull/443) Fix Darwin machine config - use spectrum mpi
-=======
-- [[PR 390]](https://github.com/lanl/parthenon/pull/390) Resolve @PAR_ROOT@ to parthenon root rather than the location of the current source directory
->>>>>>> 41a8923c
 
 ### Removed (removing behavior/API/varaibles/...)
 
