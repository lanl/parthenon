# Changelog

## Current develop

### Added (new features/APIs/variables/...)
- [[PR 479]](https://github.com/lanl/parthenon/pull/479) Add `Update` function to `Params` to update the value of an existing key.
- [[PR 482]](https://github.com/lanl/parthenon/pull/482) Add support for package enrolled history outputs.

### Changed (changing behavior/API/variables/...)
- [[PR 492]](https://github.com/lanl/parthenon/pull/492) Modify advection example to have an arbitrary number of dense variables and to disable fill derived for profiling.
- [[PR 486]](https://github.com/lanl/parthenon/pull/486) Unify HDF5 output and restart file writing,
    add HDF5 compression support, add support for sparse fields in HDF5 output/restart files, add and rename some metadata in HDF5 files.

### Fixed (not changing behavior/API/variables/...)
- [[PR 487]](https://github.com/lanl/parthenon/pull/487) Add default tiling matching `i` index range to MDRange loop pattern.

### Infrastructure (changes irrelevant to downstream codes)
<<<<<<< HEAD
- [[PR 494]](https://github.com/lanl/parthenon/pull/494) Use subviews of a single view for fluxes and coarse cells
=======
- [[PR 505]](https://github.com/lanl/parthenon/pull/505) Can also use buffer-pack-in-one function also in `Mesh::Initialize` (and thus during load balancing/mesh refinement). Breaks sparse variables with FillGhost. Enable with `PARTHENON_ENABLE_INIT_PACKING=ON` (default OFF).
>>>>>>> d5b5f757
- [[PR 493]](https://github.com/lanl/parthenon/pull/493) Use subviews of a single view for comm buffers
- [[PR 500]](https://github.com/lanl/parthenon/pull/500) Update docker file and CI environment (for Cuda 11.3 and latest `nsys`)
- [[PR 490]](https://github.com/lanl/parthenon/pull/490) Adjust block size in OverlappingSpace instance tests to remain within Cuda/HIP limits
- [[PR 488]](https://github.com/lanl/parthenon/pull/488) Update GitLab Dockerfile to use HDF5 version 1.10.7
- [[PR 510]](https://github.com/lanl/parthenon/pull/510) Fix calling noexistant logger in python performance regression app

### Removed (removing behavior/API/varaibles/...)
- [[PR 498]](https://github.com/lanl/parthenon/pull/498) Cleanup unused user hooks and variables
- [[PR 481]](https://github.com/lanl/parthenon/pull/481) Cleanup unused/untested/not fully ported code (mostly OpenMP and reconstruction)


## Release 0.5.0
Date: 03/30/2021

### Added (new features/APIs/variables/...)
- [[PR 475]](https://github.com/lanl/parthenon/pull/475) Add update function `UpdateWithFluxDivergence` and `gamma` variables to integrator to support low-storage, two stage integrators.
- [[PR 463]](https://github.com/lanl/parthenon/pull/463) Add `PARTHENON_ENABLE_TESTING` and `PARTHENON_ENABLE_PYTHON_MODULE_CHECK` option and documentation on how to use the regression testing framework downstream.
- [[PR 461]](https://github.com/lanl/parthenon/pull/461) A negative `dt` in an output block disables it.
- [[PR 439]](https://github.com/lanl/parthenon/pull/439) Add split initialization of environment (`ParthenonInitEnv()`) and packages and mesh (`ParthenonInitPackagesAndMesh()`) to `ParthenonManager`
- [[PR 406]](https://github.com/lanl/parthenon/pull/406) Add `stochastic_subgrid` example that performs a random amount of work per cell (drawn from a power law distribution)
- [[PR 440]](https://github.com/lanl/parthenon/pull/440) Add abstraction for allocating a `unique_ptr` to an object in device memory
- [[PR 438]](https://github.com/lanl/parthenon/pull/438) More diagnostic runtime output (AMR/Loadbalance and mesh structure) controlled via `parthenon/time/ncycle_out_mesh` input parameter (default 0 - off)
- [[PR 412]](https://github.com/lanl/parthenon/pull/412) Add capability to use host (pinned) memory for communication buffers (via `PARTHENON_ENABLE_HOST_COMM_BUFFERS` - default OFF)
- [[PR 359]](https://github.com/lanl/parthenon/pull/359) MeshBlockPack support for buffer pack and unpack of CellCentered Variables

### Changed (changing behavior/API/variables/...)
- [[PR 451]](https://github.com/lanl/parthenon/pull/451) Remove custom ran2 interface and source
- [[PR 425]](https://github.com/lanl/parthenon/pull/425) Remove ambiguity in package names. `Packages_t` no longer has an `operator[]` method. This has been replaced with `Add` and `Get`.
- [[PR 359]](https://github.com/lanl/parthenon/pull/359) Templated inline reconstruction functions to support different types (e.g., `ParArray4D` or `ParArrayND`)

### Fixed (not changing behavior/API/variables/...)
- [[PR 468]](https://github.com/lanl/parthenon/pull/468) Fix extra `endl` in input CheckDesired
- [[PR 465]](https://github.com/lanl/parthenon/pull/465) Fix soft disable output for drivers without temporal evolution
- [[PR 453]](https://github.com/lanl/parthenon/pull/453) Fix array bounds for AMR hierarchy log and use vector instead of `unique_ptr`
- [[PR 441]](https://github.com/lanl/parthenon/pull/441) Fixed type in input parsing of `pack_size`

### Infrastructure (changes irrelevant to downstream codes)
- [[PR 436]](https://github.com/lanl/parthenon/pull/436) Update Summit build doc and machine file
- [[PR 435]](https://github.com/lanl/parthenon/pull/435) Fix ctest logic for parsing number of ranks in MPI tests
- [[PR 407]](https://github.com/lanl/parthenon/pull/407) More cleanup, removed old bash scripts for ci.
- [[PR 428]](https://github.com/lanl/parthenon/pull/428) Triad Copyright 2021
- [[PR 413]](https://github.com/lanl/parthenon/pull/413) LANL Snow machine configuration
- [[PR 390]](https://github.com/lanl/parthenon/pull/390) Resolve `@PAR_ROOT@` to parthenon root rather than the location of the current source directory
- [[PR 443]](https://github.com/lanl/parthenon/pull/443) Fix Darwin machine config - use spectrum mpi
- [[PR 444]](https://github.com/lanl/parthenon/pull/444) Writes performance metrics to file for advection test
- [[PR 452]](https://github.com/lanl/parthenon/pull/452) Disable copyright check and linting by default, add CI check for copyright
- [[PR 473]](https://github.com/lanl/parthenon/pull/473) Added documentation for forked pr

## Release 0.4.0
Date: 01/19/2021

### Added (new features/APIs/variables/...)
- [[PR 434]](https://github.com/lanl/parthenon/pull/434) Allow the number of ghost zones to be set via the input file
- [[PR 400]](https://github.com/lanl/parthenon/pull/400) Extend `StateDescriptor` for customizable output via user-customizable function pointers `PreStepDiagnosticsMesh` and `PostStepDiagnosticsMesh`
- [[PR 391]](https://github.com/lanl/parthenon/pull/391) Add `VariablePack<T>::GetSparseId` and `VariablePack<T>::GetSparseIndex` to return global sparse ids and pack-local sparse index, repsectively.
- [[PR 381]](https://github.com/lanl/parthenon/pull/381) Overload `DataCollection::Add` to build `MeshData` and `MeshBlockData` objects with a subset of variables.
- [[PR 378]](https://github.com/lanl/parthenon/pull/378) Add Kokkos profiling regions throughout the code to allow the collection characteristic application profiles
- [[PR 358]](https://github.com/lanl/parthenon/pull/358) Generalize code that interfaces with downstream apps to work with both `MeshData` and `MeshBlockData`.
- [[PR 335]](https://github.com/lanl/parthenon/pull/335) Support for project-relative `MACHINE_CFG` with `@PAR_ROOT@`
- [[PR 328]](https://github.com/lanl/parthenon/pull/328) New `MeshBlock` packing interface using `DataCollection`s of `MeshData` and `MeshBlockData`.
- [[PR 386]](https://github.com/lanl/parthenon/pull/386) Introduce `Private`, `Provides`, `Requires`, and `Overridable` variable metadata, allowing fine-grained control of conflict resolution between packages.

### Changed (changing behavior/API/variables/...)
- [[PR 393]](https://github.com/lanl/parthenon/pull/393) Small refactor to make driver code more flexible for downstream apps.
- [[PR 400]](https://github.com/lanl/parthenon/pull/400) Change `Mesh`, `ApplicationInput`, and `Driver` to suppport pre- and post- step user work
- [[PR 394]](https://github.com/lanl/parthenon/pull/394) Make `Params.Get` const-correct.
- [[PR 332]](https://github.com/lanl/parthenon/pull/332) Rewrote boundary conditions to work on GPUs with variable packs. Re-enabled user-defined boundary conditions via `ApplicationInput`.

### Fixed (not changing behavior/API/variables/...)
- [[\#401]](https://github.com/lanl/parthenon/issues/401) Fix missing initial timestep for MeshData functions
- [[PR 387]](https://github.com/lanl/parthenon/pull/387) Add missing const that was needed
- [[PR 353]](https://github.com/lanl/parthenon/pull/353) Fixed small error in input\_parameter logic
- [[PR 352]](https://github.com/lanl/parthenon/pull/352) Code compiles cleanly (no warnings) with nvcc_wrapper

### Infrastructure (changes irrelevant to downstream codes)
- [[PR 392]](https://github.com/lanl/parthenon/pull/392) Fix C++ linting for when parthenon is a submodule
- [[PR 335]](https://github.com/lanl/parthenon/pull/335) New machine configuration file for LANL's Darwin cluster
- [[PR 200]](https://github.com/lanl/parthenon/pull/200) Adds support for running ci on power9 nodes.
- [[PR 347]](https://github.com/lanl/parthenon/pull/347) Speed up darwin ci by using pre installed spack packages from project space
- [[PR 368]](https://github.com/lanl/parthenon/pull/368) Fixes false positive in ci.
- [[PR 369]](https://github.com/lanl/parthenon/pull/369) Initializes submodules when running on darwin ci.
- [[PR 382]](https://github.com/lanl/parthenon/pull/382) Adds output on fail for fast ci implementation on Darwin.
- [[PR 362]](https://github.com/lanl/parthenon/pull/362) Small fix to clean regression tests output folder on reruns
- [[PR 403]](https://github.com/lanl/parthenon/pull/403) Cleanup Codacy warnings
- [[PR 377]](https://github.com/lanl/parthenon/pull/377) New machine configuration file for LLNL's RZAnsel cluster

### Removed (removing behavior/API/varaibles/...)
- [[PR 410]](https://github.com/lanl/parthenon/pull/410) Addresses issue of cpp linter calling python instead of python3

## Release 0.3.0
Date: 10/29/2020

### Added (new features/APIs/variables/...)
- [[PR 317]](https://github.com/lanl/parthenon/pull/317) Add initial support for particles (no MPI support)
- [[PR 311]](https://github.com/lanl/parthenon/pull/311) Bugfix::Restart. Fixed restart parallel bug and also restart bug for simulations with reflecting boundary conditions.  Added ability to write restart files with or without ghost cells by setting `ghost_zones` in the output block similar to other output formats.
- [[PR 314]](https://github.com/lanl/parthenon/pull/314) Generalized `par_for` abstractions to provide for reductions with a consistent interface.
- [[PR 308]](https://github.com/lanl/parthenon/pull/308) Added the ability to register and name `MeshBlockPack`s in the `Mesh` or in package initialization.
- [[PR 285]](https://github.com/lanl/parthenon/pull/285) Parthenon can now be linked in CMake as `Parthenon::parthenon` when used as a subdirectory, matching install.

### Changed (changing behavior/API/variables/...)
- [[PR 303]](https://github.com/lanl/parthenon/pull/303) Changed `Mesh::BlockList` from a `std::list<MeshBlock>` to a `std::vector<std::shared_ptr<MeshBlock>>`, making `FindMeshBlock` run in constant, rather than linear, time. Loops over `block_list` in application drivers must be cahnged accordingly.
- [[PR 300]](https://github.com/lanl/parthenon/pull/300): Changes to `AddTask` function signature. Requires re-ordering task dependency argument to front.
- [[PR 307]](https://github.com/lanl/parthenon/pull/307) Changed back-pointers in mesh structure to weak pointers. Cleaned up `MeshBlock` constructor and implemented `MeshBlock` factory function.

### Fixed (not changing behavior/API/variables/...)
- [[PR 293]](https://github.com/lanl/parthenon/pull/293) Changed `VariablePack` and related objects to use `ParArray1D` objects instead of `ParArrayND` objects under the hood to reduce the size of the captured objects.
- [[PR 313]](https://github.com/lanl/parthenon/pull/313) Add include guards for Kokkos in cmake.
- [[PR 321]](https://github.com/lanl/parthenon/pull/321) Make inner loop pattern tags constexpr

### Infrastructure (changes irrelevant to downstream codes)
- [[PR 336]](https://github.com/lanl/parthenon/pull/336) Automated testing now checks for extraneous HtoD or DtoH copies.
- [[PR 325]](https://github.com/lanl/parthenon/pull/325) Fixes regression in convergence tests with multiple MPI ranks.
- [[PR 310]](https://github.com/lanl/parthenon/pull/310) Fix Cuda 11 builds.
- [[PR 281]](https://github.com/lanl/parthenon/pull/281) Allows one to run regression tests with more than one cuda device, Also improves readability of regression tests output.
- [[PR 330]](https://github.com/lanl/parthenon/pull/330) Fixes restart regression test.


## Release 0.2.0
Date: 9/12/2020

### Added
- [[PR 250]](https://github.com/lanl/parthenon/pull/250) Feature::Restart. If output file format 'rst' is specified restart files are written using independent variables and those marked with Restart metadata flag.  Simulations can be restarted with a '-r \<restartFile\>' argument to the code.
- [[PR 263]](https://github.com/lanl/parthenon/pull/263) Added MeshBlockPack, a mechanism for looping over the whole mesh at once within a `Kokkos` kernel. See [documentation](docs/mesh/packing.md)
- [[PR 267]](https://github.com/lanl/parthenon/pull/267) Introduced TaskRegions and TaskCollections to allow for task launches on multiple blocks.
- [[PR 287]](https://github.com/lanl/parthenon/pull/287) Added machine configuration file for compile options, see [documentation](https://github.com/lanl/parthenon/blob/develop/docs/building.md#default-machine-configurations)
- [[PR 290]](https://github.com/lanl/parthenon/pull/290) Added per cycle performance output diagnostic.
- [[PR 298]](https://github.com/lanl/parthenon/pull/298) Introduced Partition, a tiny utility for partitioning STL containers. Used for MeshBlockPacks, to enable packing over a fraction of the mesh.

### Changed
- [\#68](https://github.com/lanl/parthenon/issues/68) Moved default `par_for` wrappers to `MeshBlock`
- [[PR 243]](https://github.com/lanl/parthenon/pull/243) Automatically find/check Python version used in regression tests. Bumps CMake minimum version to 3.12
- [[PR 266]](https://github.com/lanl/parthenon/pull/266): It is no longer necessary to specify Kokkos_ENABLE_OPENMP this is by default enabled, to turn off one can specify PARTHENON_DISABLE_OPENMP.

### Fixed
- [[PR 271]](https://github.com/lanl/parthenon/issues/256): Fix setting default CXX standard.
- [[PR 262]](https://github.com/lanl/parthenon/pull/262) Fix setting of "coverage" label in testing. Automatically applies coverage tag to all tests not containing "performance" label.
- [[PR 276]](https://github.com/lanl/parthenon/pull/276) Decrease required Python version from 3.6 to 3.5.
- [[PR 283]](https://github.com/lanl/parthenon/pull/283) Change CI to extended nightly develop tests and short push tests.
- [[PR 291]](https://github.com/lanl/parthenon/pull/291) Adds Task Diagram to documentation.

### Removed
- [[PR 282]](https://github.com/lanl/parthenon/pull/282) Integrated MeshBlockPack and tasking in pi example
- [[PR 294]](https://github.com/lanl/parthenon/pull/294) Fix `IndexShape::GetTotal(IndexDomain)` - previously was returning opposite of expected domain result.

## Release 0.1.0
Date: 8/4/2020

Initial release of Parthenon AMR infrastructure.

### Changed
- [[PR 214]](https://github.com/lanl/parthenon/pull/214): The weak linked routines for user-specified parthenon behavior have been removed in favor of a more portable approach. See [the documentation](docs/README.md#user-specified-internal-functions).<|MERGE_RESOLUTION|>--- conflicted
+++ resolved
@@ -15,11 +15,8 @@
 - [[PR 487]](https://github.com/lanl/parthenon/pull/487) Add default tiling matching `i` index range to MDRange loop pattern.
 
 ### Infrastructure (changes irrelevant to downstream codes)
-<<<<<<< HEAD
 - [[PR 494]](https://github.com/lanl/parthenon/pull/494) Use subviews of a single view for fluxes and coarse cells
-=======
 - [[PR 505]](https://github.com/lanl/parthenon/pull/505) Can also use buffer-pack-in-one function also in `Mesh::Initialize` (and thus during load balancing/mesh refinement). Breaks sparse variables with FillGhost. Enable with `PARTHENON_ENABLE_INIT_PACKING=ON` (default OFF).
->>>>>>> d5b5f757
 - [[PR 493]](https://github.com/lanl/parthenon/pull/493) Use subviews of a single view for comm buffers
 - [[PR 500]](https://github.com/lanl/parthenon/pull/500) Update docker file and CI environment (for Cuda 11.3 and latest `nsys`)
 - [[PR 490]](https://github.com/lanl/parthenon/pull/490) Adjust block size in OverlappingSpace instance tests to remain within Cuda/HIP limits
