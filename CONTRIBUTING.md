--- conflicted
+++ resolved
@@ -157,16 +157,12 @@
 Cuda enabled. All tests are run on a single node with access to two Volta
 GPUs. In addition, the regression tests are run in parallel with two mpi
 processors each of which have access to their own Volta gpu. The following
-<<<<<<< HEAD
 tests are run with this ci: unit, regression, performance. A final note, 
 this CI has been chosen to also check for performance regressions. The CI 
 uses a github application located in /scripts/python. After a successful run
 of the CI a link to the performance metrics will appear as part of the parthenon
 metrics status check in the pr next to the commit the metrics were recorded for.
 All data from the regression tests are recorded in the parthenon wiki in a json file. 
-=======
-tests are run with this ci: unit, regression, performance.
->>>>>>> 62364e05
 
 ### Adding Tests
 
