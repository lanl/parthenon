variables:
<<<<<<< HEAD
  OMPI_VER: '3.1.6'
  CMAKE_VER: '3.13.5'
  HDF5_VER: '1.10.6'
  UCX_VER: '1.8.1'
=======
  CMAKE_VER: '3.20.3'
>>>>>>> 06d5e1d4

# Is performed before the scripts in the stages step
before_script:
    - git submodule init
    - git submodule update
    - export OMP_NUM_THREADS=1
    - export OMP_PROC_BIND=1
    - export OMP_NESTED=True
    - export CTEST_OUTPUT_ON_FAILURE=1
    - export J=4 && echo Using ${J} cores during build
    - export PATH=${PWD}/opt/cmake-${CMAKE_VER}-linux-x86_64/bin:$PATH
    - module load anaconda3/2020.02
    # required as functions like "activate" are not available in subshells, see
    # see https://github.com/conda/conda/issues/7980
    - source /opt/sns/anaconda3/2020.02/etc/profile.d/conda.sh

cache: &global_cache
<<<<<<< HEAD
  key: global-cpp17
=======
  key: global-cpp17-2
>>>>>>> 06d5e1d4
  paths:
    - opt/
  policy: pull-push

stages:
  - prep
  - build


prep-cuda:
  stage: prep
  tags:
    - gpu
    - springdale7
  script:
<<<<<<< HEAD
    - module load gcc/7.3.0 cudatoolkit/11.1
    - if [ ! -d opt/ucx-${UCX_VER} ]; then
      mkdir -p tmp;
      cd tmp;
      wget https://github.com/openucx/ucx/archive/v${UCX_VER}.tar.gz;
      tar xzf v${UCX_VER}.tar.gz;
      cd ucx-${UCX_VER};
      ./autogen.sh;
      mkdir build;
      cd build;
      ../contrib/configure-release --prefix=${CI_PROJECT_DIR}/opt/ucx-${UCX_VER} --enable-mt --with-cuda=/usr/local/cuda-11.1;
      make -j16;
      make install;
      cd ../../../;
      fi
    - if [ ! -d opt/openmpi-${OMPI_VER} ]; then
      mkdir -p tmp;
      cd tmp;
      wget https://download.open-mpi.org/release/open-mpi/v3.1/openmpi-${OMPI_VER}.tar.bz2;
      tar xjf openmpi-${OMPI_VER}.tar.bz2;
      cd openmpi-${OMPI_VER};
      ./configure --prefix=${CI_PROJECT_DIR}/opt/openmpi-${OMPI_VER} --enable-mpi-fortran=none --enable-mpi-cxx --with-cuda --with-ucx=${CI_PROJECT_DIR}/opt/ucx-${UCX_VER};
      make -j16;
      make install;
      cd ../..;
      fi
    - if [ ! -d opt/hdf5-${HDF5_VER}/gcc ]; then
      mkdir -p tmp;
      cd tmp;
      wget https://hdf-wordpress-1.s3.amazonaws.com/wp-content/uploads/manual/HDF5/HDF5_1_10_6/source/hdf5-${HDF5_VER}.tar.bz2;
      tar xjf hdf5-${HDF5_VER}.tar.bz2;
      cd hdf5-${HDF5_VER};
      CC=gcc ./configure --prefix=${CI_PROJECT_DIR}/opt/hdf5-${HDF5_VER}/gcc/serial && make -j16 && make install && make clean;
      CC=mpicc ./configure --prefix=${CI_PROJECT_DIR}/opt/hdf5-${HDF5_VER}/gcc/parallel --enable-parallel && make -j16 && make install && make clean;
      cd ../..;
      fi
    - if [ ! -d opt/cmake-${CMAKE_VER}-Linux-x86_64 ]; then
=======
    - module load rh/devtoolset/8 cudatoolkit/11.1
    - mkdir -p opt
    - if [ ! -d opt/cmake-${CMAKE_VER}-linux-x86_64 ]; then
>>>>>>> 06d5e1d4
      cd opt;
      wget -qO- http://www.cmake.org/files/v${CMAKE_VER:0:4}/cmake-${CMAKE_VER}-linux-x86_64.tar.gz | tar -xz;
      cd ..;
      fi
    # create our own python env as the default python3 one is incorrectly linked
    # (missing libopenblasp-r0-39a31c03.2.18.so in numpy module)
    - if [ ! -d opt/pyenv ]; then
      conda create --prefix=${CI_PROJECT_DIR}/opt/pyenv matplotlib numpy nomkl -y;
      fi

parthenon-build-cuda:
  tags:
    - gpu
    - springdale7
  stage: build
  cache:
    # inherit all global cache settings
    <<: *global_cache
    # override the policy
    policy: pull
  script:
<<<<<<< HEAD
    - module load gcc/7.3.0 cudatoolkit/11.1
=======
    - module load rh/devtoolset/8 cudatoolkit/11.1
>>>>>>> 06d5e1d4
    - conda activate ${CI_PROJECT_DIR}/opt/pyenv
    - mkdir build-cuda
    - cd build-cuda
    - cmake -DCMAKE_BUILD_TYPE=Release
      -DKokkos_ARCH_SKX=True
      -DKokkos_ENABLE_CUDA=True -DKokkos_ARCH_VOLTA70=True
      -DCMAKE_CXX_COMPILER=${PWD}/../external/Kokkos/bin/nvcc_wrapper
      -DPARTHENON_ENABLE_CPP17=ON
      -DPARTHENON_DISABLE_MPI=ON
      -DPARTHENON_DISABLE_HDF5=ON
      -DNUM_MPI_PROC_TESTING=1
      ../
    - make -j${J} advection-example
    - nvidia-smi
    - ctest -R regression_test:advection_performance --timeout 3600
  artifacts:
    when: always
    expire_in: 3 days
    paths:
      - build-cuda/CMakeFiles/CMakeOutput.log
      - build-cuda/tst/regression/outputs/advection_performance/performance.png
<|MERGE_RESOLUTION|>--- conflicted
+++ resolved
@@ -1,12 +1,5 @@
 variables:
-<<<<<<< HEAD
-  OMPI_VER: '3.1.6'
-  CMAKE_VER: '3.13.5'
-  HDF5_VER: '1.10.6'
-  UCX_VER: '1.8.1'
-=======
   CMAKE_VER: '3.20.3'
->>>>>>> 06d5e1d4
 
 # Is performed before the scripts in the stages step
 before_script:
@@ -24,11 +17,7 @@
     - source /opt/sns/anaconda3/2020.02/etc/profile.d/conda.sh
 
 cache: &global_cache
-<<<<<<< HEAD
-  key: global-cpp17
-=======
   key: global-cpp17-2
->>>>>>> 06d5e1d4
   paths:
     - opt/
   policy: pull-push
@@ -44,49 +33,9 @@
     - gpu
     - springdale7
   script:
-<<<<<<< HEAD
-    - module load gcc/7.3.0 cudatoolkit/11.1
-    - if [ ! -d opt/ucx-${UCX_VER} ]; then
-      mkdir -p tmp;
-      cd tmp;
-      wget https://github.com/openucx/ucx/archive/v${UCX_VER}.tar.gz;
-      tar xzf v${UCX_VER}.tar.gz;
-      cd ucx-${UCX_VER};
-      ./autogen.sh;
-      mkdir build;
-      cd build;
-      ../contrib/configure-release --prefix=${CI_PROJECT_DIR}/opt/ucx-${UCX_VER} --enable-mt --with-cuda=/usr/local/cuda-11.1;
-      make -j16;
-      make install;
-      cd ../../../;
-      fi
-    - if [ ! -d opt/openmpi-${OMPI_VER} ]; then
-      mkdir -p tmp;
-      cd tmp;
-      wget https://download.open-mpi.org/release/open-mpi/v3.1/openmpi-${OMPI_VER}.tar.bz2;
-      tar xjf openmpi-${OMPI_VER}.tar.bz2;
-      cd openmpi-${OMPI_VER};
-      ./configure --prefix=${CI_PROJECT_DIR}/opt/openmpi-${OMPI_VER} --enable-mpi-fortran=none --enable-mpi-cxx --with-cuda --with-ucx=${CI_PROJECT_DIR}/opt/ucx-${UCX_VER};
-      make -j16;
-      make install;
-      cd ../..;
-      fi
-    - if [ ! -d opt/hdf5-${HDF5_VER}/gcc ]; then
-      mkdir -p tmp;
-      cd tmp;
-      wget https://hdf-wordpress-1.s3.amazonaws.com/wp-content/uploads/manual/HDF5/HDF5_1_10_6/source/hdf5-${HDF5_VER}.tar.bz2;
-      tar xjf hdf5-${HDF5_VER}.tar.bz2;
-      cd hdf5-${HDF5_VER};
-      CC=gcc ./configure --prefix=${CI_PROJECT_DIR}/opt/hdf5-${HDF5_VER}/gcc/serial && make -j16 && make install && make clean;
-      CC=mpicc ./configure --prefix=${CI_PROJECT_DIR}/opt/hdf5-${HDF5_VER}/gcc/parallel --enable-parallel && make -j16 && make install && make clean;
-      cd ../..;
-      fi
-    - if [ ! -d opt/cmake-${CMAKE_VER}-Linux-x86_64 ]; then
-=======
     - module load rh/devtoolset/8 cudatoolkit/11.1
     - mkdir -p opt
     - if [ ! -d opt/cmake-${CMAKE_VER}-linux-x86_64 ]; then
->>>>>>> 06d5e1d4
       cd opt;
       wget -qO- http://www.cmake.org/files/v${CMAKE_VER:0:4}/cmake-${CMAKE_VER}-linux-x86_64.tar.gz | tar -xz;
       cd ..;
@@ -108,11 +57,7 @@
     # override the policy
     policy: pull
   script:
-<<<<<<< HEAD
-    - module load gcc/7.3.0 cudatoolkit/11.1
-=======
     - module load rh/devtoolset/8 cudatoolkit/11.1
->>>>>>> 06d5e1d4
     - conda activate ${CI_PROJECT_DIR}/opt/pyenv
     - mkdir build-cuda
     - cd build-cuda
