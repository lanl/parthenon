//========================================================================================
// (C) (or copyright) 2020-2021. Triad National Security, LLC. All rights reserved.
//
// This program was produced under U.S. Government contract 89233218CNA000001 for Los
// Alamos National Laboratory (LANL), which is operated by Triad National Security, LLC
// for the U.S. Department of Energy/National Nuclear Security Administration. All rights
// in the program are reserved by Triad National Security, LLC, and the U.S. Department
// of Energy/National Nuclear Security Administration. The Government is granted for
// itself and others acting on its behalf a nonexclusive, paid-up, irrevocable worldwide
// license in this material to reproduce, prepare derivative works, distribute copies to
// the public, perform publicly and display publicly, and to permit others to do so.
//========================================================================================

#include "interface/meshblock_data.hpp"

#include <cstdlib>
#include <memory>
#include <sstream>
#include <unordered_set>
#include <utility>
#include <vector>

#include "bvals/cc/bvals_cc.hpp"
#include "interface/metadata.hpp"
#include "interface/variable.hpp"
#include "interface/variable_pack.hpp"
#include "mesh/mesh.hpp"
#include "mesh/meshblock.hpp"
#include "utils/error_checking.hpp"

namespace parthenon {

template <typename T>
void MeshBlockData<T>::Add(const std::vector<std::string> &labelArray,
                           const Metadata &metadata) {
  // generate the vector and call Add
  for (const auto &label : labelArray) {
    Add(label, metadata);
  }
}

///
/// The internal routine for allocating an array.  This subroutine
/// is topology aware and will allocate accordingly.
///
/// @param label the name of the variable
/// @param metadata the metadata associated with the variable
template <typename T>
void MeshBlockData<T>::Add(const std::string &label, const Metadata &metadata) {
  // branch on kind of variable
  if (metadata.Where() == Metadata::Node) {
    PARTHENON_THROW("Node variables are not implemented yet");
  } else if (metadata.Where() == Metadata::Edge) {
    // add an edge variable
    std::cerr << "Accessing unliving edge array in stage" << std::endl;
    std::exit(1);
    // s->_edgeVector.push_back(
    //     new EdgeVariable(label, metadata,
    //                      pmy_block->ncells3, pmy_block->ncells2, pmy_block->ncells1));
  } else if (metadata.Where() == Metadata::Face) {
    if (!(metadata.IsSet(Metadata::OneCopy))) {
      std::cerr << "Currently one one-copy face fields are supported" << std::endl;
      std::exit(1);
    }
    if (metadata.IsSet(Metadata::FillGhost)) {
      std::cerr << "Ghost zones not yet supported for face fields" << std::endl;
      std::exit(1);
    }
    // add a face variable
    auto pfv = std::make_shared<FaceVariable<T>>(label, metadata);
    Add(pfv);
  } else {
    auto sv = std::make_shared<CellVariable<T>>(label, metadata);
    Add(sv);
    if (!sv->IsSparse()) {
      sv->Allocate(pmy_block);
    }
  }
}

// Constructor for getting sub-containers
// the variables returned are all shallow copies of the src container.
// Optionally extract only some of the sparse ids of src variable.
template <typename T>
MeshBlockData<T>::MeshBlockData(const MeshBlockData<T> &src,
                                const std::vector<std::string> &names) {
  SetBlockPointer(src);

  auto var_map = src.GetCellVariableMap();
  auto face_map = src.GetFaceMap();

  for (std::string name : names) {
    bool found = false;
    auto v = var_map.find(name);
    if (v != var_map.end()) {
      Add(v->second);
      found = true;
    }

    auto fv = face_map.find(name);
    if (fv != face_map.end()) {
      if (found) {
        std::stringstream msg;
        msg << "MeshBlockData: " << name << " found more than once!" << std::endl;
        PARTHENON_THROW(msg);
      }
      found = true;
      Add(fv->second);
    }

    if (!found) {
      std::stringstream msg;
      msg << "MeshBlockData: " << name << " not found!" << std::endl;
      PARTHENON_THROW(msg);
    }
  }
}

template <typename T>
MeshBlockData<T>::MeshBlockData(const MeshBlockData<T> &src,
                                const std::vector<MetadataFlag> &flags) {
  SetBlockPointer(src);

  auto var_map = src.GetCellVariableMap();
  auto face_map = src.GetFaceMap();

  for (auto &it : var_map) {
    auto n = it.first;
    auto v = it.second;
    if (v->metadata().AnyFlagsSet(flags)) {
      Add(v);
    }
  }

  for (auto &it : face_map) {
    auto n = it.first;
    auto v = it.second;
    if (v->metadata().AnyFlagsSet(flags)) {
      Add(v);
    }
  }
}

// provides a container that has a single sparse slice
template <typename T>
std::shared_ptr<MeshBlockData<T>> MeshBlockData<T>::SparseSlice(int sparse_id) {
  auto c = std::make_shared<MeshBlockData<T>>();

  // copy in private data
  c.SetBlockPointer(GetBlockPointer());

  // Note that all dense variables get added
  for (auto v : varVector_) {
    if (!v->IsSparse() || (v->SparseID() == sparse_id)) {
      c->Add(v);
    }
  }
  // for (auto v : s->_edgeVector) {
  //   EdgeVariable *vNew = new EdgeVariable(v->label(), *v);
  //   c.s->_edgeVector.push_back(vNew);
  // }
  for (auto v : faceVector_) {
    c->Add(v);
  }

  return c;
}

/// Queries related to variable packs
/// TODO(JMM): Make sure this is thread-safe
/// TODO(JMM): Should the vector of names be sorted to enforce uniqueness?
/// This is a helper function that queries the cache for the given pack.
/// The strings are the keys and the lists are the values.
/// Inputs:
/// variables = forward list of shared pointers of vars to pack
/// fluxes = forward list of shared pointers of fluxes to pack
/// Outputs:
/// keys_out = pair of list of variable labels used to identify this variable-flux pack
/// vmap_out = std::map from names to std::pairs of indices
///        indices are the locations in the outer Kokkos::view of the pack
///        indices represent inclusive bounds for, e.g., a sparse or tensor-valued
///        variable.
template <typename T>
VariableFluxPack<T> MeshBlockData<T>::PackListedVariablesAndFluxes(
    const VarLabelList &var_list, const VarLabelList &flux_list,
    vpack_types::StringPair *keys_out, PackIndexMap *vmap_out) {

  vpack_types::StringPair keys =
      std::make_pair(std::move(var_list.labels()), std::move(flux_list.labels()));

  auto itr = varFluxPackMap_.find(keys);
  if (itr == varFluxPackMap_.end()) {
    FluxPackIndexPair<T> new_item;
    new_item.pack = MakeFluxPack(var_list.vars(), flux_list.vars(), &new_item.map);
    itr = varFluxPackMap_.insert({keys, new_item}).first;
  }

  if (keys_out != nullptr) {
    *keys_out = std::move(keys);
  }
  if (vmap_out != nullptr) {
    *vmap_out = itr->second.map;
  }

  return itr->second.pack;
}

/// This is a helper function that queries the cache for the given pack.
/// The strings are the key and the lists are the values.
/// Inputs:
/// vars = forward list of shared pointers of vars to pack
/// coarse = whether to use coarse pack map or not
/// Outputs:
/// key_out = list of variable labels used to identify this variable pack
/// vmap_out = std::map from names to std::pairs of indices
///        indices are the locations in the outer Kokkos::view of the pack
///        indices represent inclusive bounds for, e.g., a sparse or tensor-valued
///        variable.
template <typename T>
VariablePack<T> MeshBlockData<T>::PackListedVariables(const VarLabelList &var_list,
                                                      bool coarse,
                                                      std::vector<std::string> *key_out,
                                                      PackIndexMap *vmap_out) {
  const auto &key = var_list.labels();
  auto &packmap = coarse ? coarseVarPackMap_ : varPackMap_;

  auto itr = packmap.find(key);
  if (itr == packmap.end()) {
    PackIndexPair<T> new_item;
    new_item.pack = MakePack<T>(var_list.vars(), coarse, &new_item.map);
    itr = packmap.insert({key, new_item}).first;
  }

  if (key_out != nullptr) {
    *key_out = std::move(key);
  }
  if (vmap_out != nullptr) {
    *vmap_out = itr->second.map;
  }

  return itr->second.pack;
}

/***********************************/
/* PACK VARIABLES INTERFACE        */
/***********************************/

/// Variables and fluxes by Name
template <typename T>
VariableFluxPack<T> MeshBlockData<T>::PackVariablesAndFluxes(
    const std::vector<std::string> &var_names, const std::vector<std::string> &flx_names,
    const std::vector<int> &sparse_ids, PackIndexMap *vmap_out,
    vpack_types::StringPair *keys_out) {
  return PackListedVariablesAndFluxes(GetVariablesByName(var_names, sparse_ids),
                                      GetVariablesByName(flx_names, sparse_ids), keys_out,
                                      vmap_out);
}

/// Variables and fluxes by Metadata Flags
template <typename T>
VariableFluxPack<T> MeshBlockData<T>::PackVariablesAndFluxes(
    const std::vector<MetadataFlag> &flags, const std::vector<int> &sparse_ids,
    PackIndexMap *vmap_out, vpack_types::StringPair *keys_out) {
  return PackListedVariablesAndFluxes(GetVariablesByFlag(flags, sparse_ids),
                                      GetVariablesByFlag(flags, sparse_ids), keys_out,
                                      vmap_out);
}

/// All variables and fluxes by Metadata Flags
template <typename T>
VariableFluxPack<T>
MeshBlockData<T>::PackVariablesAndFluxes(const std::vector<int> &sparse_ids,
                                         PackIndexMap *vmap_out,
                                         vpack_types::StringPair *keys_out) {
  return PackListedVariablesAndFluxes(GetAllVariables(sparse_ids),
                                      GetAllVariables(sparse_ids), keys_out, vmap_out);
}

/// Variables by Name
template <typename T>
VariablePack<T> MeshBlockData<T>::PackVariables(const std::vector<std::string> &names,
                                                const std::vector<int> &sparse_ids,
                                                bool coarse, PackIndexMap *vmap_out,
                                                std::vector<std::string> *key_out) {
  return PackListedVariables(GetVariablesByName(names, sparse_ids), coarse, key_out,
                             vmap_out);
}

/// Variables by Metadata Flags
template <typename T>
VariablePack<T> MeshBlockData<T>::PackVariables(const std::vector<MetadataFlag> &flags,
                                                const std::vector<int> &sparse_ids,
                                                bool coarse, PackIndexMap *vmap_out,
                                                std::vector<std::string> *key_out) {
  return PackListedVariables(GetVariablesByFlag(flags, sparse_ids), coarse, key_out,
                             vmap_out);
}

/// All variables
template <typename T>
VariablePack<T> MeshBlockData<T>::PackVariables(const std::vector<int> &sparse_ids,
                                                bool coarse, PackIndexMap *vmap_out,
                                                std::vector<std::string> *key_out) {
  return PackListedVariables(GetAllVariables(sparse_ids), coarse, key_out, vmap_out);
}

// Get variables with the given names. The given name could either be a full variable
// label or a sparse base name. Optionally only extract sparse fields with a sparse id in
// the given set of sparse ids
template <typename T>
typename MeshBlockData<T>::VarLabelList
MeshBlockData<T>::GetVariablesByName(const std::vector<std::string> &names,
                                     const std::vector<int> &sparse_ids) {
  typename MeshBlockData<T>::VarLabelList var_list;
  std::unordered_set<int> sparse_ids_set(sparse_ids.begin(), sparse_ids.end());

  for (const auto &name : names) {
    const auto itr = varMap_.find(name);
    if (itr != varMap_.end()) {
      const auto &v = itr->second;
      // this name exists, add it
      var_list.Add(v, sparse_ids_set);
    } else {
      // check if this is a sparse base name, if so we get its pool of sparse_ids,
      // otherwise we get an empty pool
      const auto &sparse_pool = GetBlockPointer()->resolved_packages->SparseIdPool(name);

      // add all sparse ids of the pool
      for (const auto id : sparse_pool) {
        // this variable must exist, if it doesn't something is very wrong
        const auto &v = varMap_.at(MakeVarLabel(name, id));
        var_list.Add(v, sparse_ids_set);
      }
    }
  }

  return var_list;
}

// From a given container, extract all variables whose Metadata matchs the all of the
// given flags (if the list of flags is empty, extract all variables), optionally only
// extracting sparse fields with an index from the given list of sparse indices
template <typename T>
typename MeshBlockData<T>::VarLabelList
MeshBlockData<T>::GetVariablesByFlag(const std::vector<MetadataFlag> &flags,
                                     const std::vector<int> &sparse_ids) {
  typename MeshBlockData<T>::VarLabelList var_list;
  std::unordered_set<int> sparse_ids_set(sparse_ids.begin(), sparse_ids.end());

  // let's use varMap_ here instead of varVector_ because iterating over either has O(N)
  // complexity but with varMap_ we get a sorted list
  for (const auto &pair : varMap_) {
    const auto &v = pair.second;
    // add this variable to the list if the Metadata flags match or no flags are specified
    if (flags.empty() || v->metadata().AllFlagsSet(flags)) {
      var_list.Add(v, sparse_ids_set);
    }
  }

  return var_list;
}

template <typename T>
void MeshBlockData<T>::Remove(const std::string &label) {
  throw std::runtime_error("MeshBlockData<T>::Remove not yet implemented");
}

template <typename T>
TaskStatus MeshBlockData<T>::SendFluxCorrection() {
  Kokkos::Profiling::pushRegion("Task_SendFluxCorrection");
  for (auto &v : varVector_) {
    if (v->IsSet(Metadata::WithFluxes) && v->IsSet(Metadata::FillGhost)) {
      v->vbvar->SendFluxCorrection();
    }
  }
<<<<<<< HEAD

=======
  for (auto &sv : sparseVector_) {
    if (sv->IsSet(Metadata::WithFluxes) && sv->IsSet(Metadata::FillGhost)) {
      CellVariableVector<T> vvec = sv->GetVector();
      for (auto &v : vvec) {
        v->vbvar->SendFluxCorrection();
      }
    }
  }
>>>>>>> 6e21495a
  Kokkos::Profiling::popRegion(); // Task_SendFluxCorrection
  return TaskStatus::complete;
}

template <typename T>
TaskStatus MeshBlockData<T>::ReceiveFluxCorrection() {
  Kokkos::Profiling::pushRegion("Task_ReceiveFluxCorrection");
  int success = 0, total = 0;
  for (auto &v : varVector_) {
<<<<<<< HEAD
    if (v->HasFluxes() && v->HasBoundaryVars()) {
      if (v->vbvar->ReceiveFluxCorrection()) {
        success++;
=======
    if (v->IsSet(Metadata::WithFluxes) && v->IsSet(Metadata::FillGhost)) {
      if (v->vbvar->ReceiveFluxCorrection()) success++;
      total++;
    }
  }
  for (auto &sv : sparseVector_) {
    if (sv->IsSet(Metadata::WithFluxes) && sv->IsSet(Metadata::FillGhost)) {
      CellVariableVector<T> vvec = sv->GetVector();
      for (auto &v : vvec) {
        if (v->vbvar->ReceiveFluxCorrection()) success++;
        total++;
>>>>>>> 6e21495a
      }
      total++;
    }
  }

  Kokkos::Profiling::popRegion(); // Task_ReceiveFluxCorrection
  if (success == total) return TaskStatus::complete;
  return TaskStatus::incomplete;
}

template <typename T>
TaskStatus MeshBlockData<T>::SendBoundaryBuffers() {
  Kokkos::Profiling::pushRegion("Task_SendBoundaryBuffers_MeshBlockData");
  // sends the boundary
  debug = 0;
  for (auto &v : varVector_) {
    if (v->IsSet(Metadata::FillGhost)) {
      v->resetBoundary();
      v->vbvar->SendBoundaryBuffers();
    }
  }
<<<<<<< HEAD
=======
  for (auto &sv : sparseVector_) {
    if (sv->IsSet(Metadata::FillGhost)) {
      CellVariableVector<T> vvec = sv->GetVector();
      for (auto &v : vvec) {
        v->resetBoundary();
        v->vbvar->SendBoundaryBuffers();
      }
    }
  }
>>>>>>> 6e21495a

  Kokkos::Profiling::popRegion(); // Task_SendBoundaryBuffers_MeshBlockData
  return TaskStatus::complete;
}

template <typename T>
void MeshBlockData<T>::SetupPersistentMPI() {
  // setup persistent MPI
  for (auto &v : varVector_) {
    if (v->IsSet(Metadata::FillGhost)) {
      v->resetBoundary();
      v->vbvar->SetupPersistentMPI();
    }
  }
<<<<<<< HEAD
=======
  for (auto &sv : sparseVector_) {
    if (sv->IsSet(Metadata::FillGhost)) {
      CellVariableVector<T> vvec = sv->GetVector();
      for (auto &v : vvec) {
        v->resetBoundary();
        v->vbvar->SetupPersistentMPI();
      }
    }
  }
  return;
>>>>>>> 6e21495a
}

template <typename T>
TaskStatus MeshBlockData<T>::ReceiveBoundaryBuffers() {
  Kokkos::Profiling::pushRegion("Task_ReceiveBoundaryBuffers_MeshBlockData");
  bool ret = true;
  // receives the boundary
  for (auto &v : varVector_) {
    if (!v->mpiStatus) {
      if (v->IsSet(Metadata::FillGhost)) {
        // ret = ret & v->vbvar->ReceiveBoundaryBuffers();
        // In case we have trouble with multiple arrays causing
        // problems with task status, we should comment one line
        // above and uncomment the if block below
        v->resetBoundary();
        v->mpiStatus = v->vbvar->ReceiveBoundaryBuffers();
        ret = (ret & v->mpiStatus);
      }
    }
  }
  for (auto &sv : sparseVector_) {
    if (sv->IsSet(Metadata::FillGhost)) {
      CellVariableVector<T> vvec = sv->GetVector();
      for (auto &v : vvec) {
        if (!v->mpiStatus) {
          v->resetBoundary();
          v->mpiStatus = v->vbvar->ReceiveBoundaryBuffers();
          ret = (ret & v->mpiStatus);
        }
      }
    }
  }

  Kokkos::Profiling::popRegion(); // Task_ReceiveBoundaryBuffers_MeshBlockData
  if (ret) return TaskStatus::complete;
  return TaskStatus::incomplete;
}

template <typename T>
TaskStatus MeshBlockData<T>::ReceiveAndSetBoundariesWithWait() {
  Kokkos::Profiling::pushRegion("Task_ReceiveAndSetBoundariesWithWait");
  for (auto &v : varVector_) {
    if ((!v->mpiStatus) && v->IsSet(Metadata::FillGhost)) {
      v->resetBoundary();
      v->vbvar->ReceiveAndSetBoundariesWithWait();
      v->mpiStatus = true;
    }
  }
  for (auto &sv : sparseVector_) {
    if ((sv->IsSet(Metadata::FillGhost))) {
      CellVariableVector<T> vvec = sv->GetVector();
      for (auto &v : vvec) {
        if (!v->mpiStatus) {
          v->resetBoundary();
          v->vbvar->ReceiveAndSetBoundariesWithWait();
          v->mpiStatus = true;
        }
      }
    }
  }
  Kokkos::Profiling::popRegion(); // Task_ReceiveAndSetBoundariesWithWait
  return TaskStatus::complete;
}
// This really belongs in MeshBlockData.cpp. However if I put it in there,
// the meshblock file refuses to compile.  Don't know what's going on
// there, but for now this is the workaround at the expense of code
// bloat.
template <typename T>
TaskStatus MeshBlockData<T>::SetBoundaries() {
  Kokkos::Profiling::pushRegion("Task_SetBoundaries_MeshBlockData");
  // sets the boundary
  for (auto &v : varVector_) {
    if (v->IsSet(Metadata::FillGhost)) {
      v->resetBoundary();
      v->vbvar->SetBoundaries();
    }
  }
  for (auto &sv : sparseVector_) {
    if (sv->IsSet(Metadata::FillGhost)) {
      CellVariableVector<T> vvec = sv->GetVector();
      for (auto &v : vvec) {
        v->resetBoundary();
        v->vbvar->SetBoundaries();
      }
    }
  }
  Kokkos::Profiling::popRegion(); // Task_SetBoundaries_MeshBlockData
  return TaskStatus::complete;
}

template <typename T>
void MeshBlockData<T>::ResetBoundaryCellVariables() {
  Kokkos::Profiling::pushRegion("ResetBoundaryCellVariables");
  for (auto &v : varVector_) {
    if (v->IsSet(Metadata::FillGhost)) {
      v->vbvar->var_cc = v->data;
    }
  }
  for (auto &sv : sparseVector_) {
    if (sv->IsSet(Metadata::FillGhost)) {
      CellVariableVector<T> vvec = sv->GetVector();
      for (auto &v : vvec) {
        v->vbvar->var_cc = v->data;
      }
    }
  }
  Kokkos::Profiling::popRegion(); // ResetBoundaryCellVariables
}

template <typename T>
TaskStatus MeshBlockData<T>::StartReceiving(BoundaryCommSubset phase) {
  Kokkos::Profiling::pushRegion("Task_StartReceiving");
  for (auto &v : varVector_) {
    if (v->IsSet(Metadata::FillGhost)) {
      v->resetBoundary();
      v->vbvar->StartReceiving(phase);
      v->mpiStatus = false;
    }
  }
  for (auto &sv : sparseVector_) {
    if (sv->IsSet(Metadata::FillGhost)) {
      CellVariableVector<T> vvec = sv->GetVector();
      for (auto &v : vvec) {
        v->resetBoundary();
        v->vbvar->StartReceiving(phase);
        v->mpiStatus = false;
      }
    }
  }
  Kokkos::Profiling::popRegion(); // Task_StartReceiving
  return TaskStatus::complete;
}

template <typename T>
TaskStatus MeshBlockData<T>::ClearBoundary(BoundaryCommSubset phase) {
  Kokkos::Profiling::pushRegion("Task_ClearBoundary");
  for (auto &v : varVector_) {
    if (v->IsSet(Metadata::FillGhost)) {
      v->vbvar->ClearBoundary(phase);
    }
  }
  for (auto &sv : sparseVector_) {
    if (sv->IsSet(Metadata::FillGhost)) {
      CellVariableVector<T> vvec = sv->GetVector();
      for (auto &v : vvec) {
        v->vbvar->ClearBoundary(phase);
      }
    }
  }
  Kokkos::Profiling::popRegion(); // Task_ClearBoundary
  return TaskStatus::complete;
}

template <typename T>
void MeshBlockData<T>::RestrictBoundaries() {
  Kokkos::Profiling::pushRegion("RestrictBoundaries");
  // TODO(JMM): Change this upon refactor of BoundaryValues
  auto pmb = GetBlockPointer();
  pmb->pbval->RestrictBoundaries();
  Kokkos::Profiling::popRegion(); // RestrictBoundaries
}

template <typename T>
void MeshBlockData<T>::ProlongateBoundaries() {
  Kokkos::Profiling::pushRegion("ProlongateBoundaries");
  // TODO(JMM): Change this upon refactor of BoundaryValues
  auto pmb = GetBlockPointer();
  pmb->pbval->ProlongateBoundaries();
  Kokkos::Profiling::popRegion();
}

template <typename T>
void MeshBlockData<T>::Print() {
  std::cout << "Variables are:\n";
  for (auto v : varVector_) {
    std::cout << " cell: " << v->info() << std::endl;
  }
  for (auto v : faceVector_) {
    std::cout << " face: " << v->info() << std::endl;
  }
  for (auto v : sparseVector_) {
    std::cout << " sparse:" << v->info() << std::endl;
  }
}

template class MeshBlockData<double>;

} // namespace parthenon<|MERGE_RESOLUTION|>--- conflicted
+++ resolved
@@ -373,18 +373,7 @@
       v->vbvar->SendFluxCorrection();
     }
   }
-<<<<<<< HEAD
-
-=======
-  for (auto &sv : sparseVector_) {
-    if (sv->IsSet(Metadata::WithFluxes) && sv->IsSet(Metadata::FillGhost)) {
-      CellVariableVector<T> vvec = sv->GetVector();
-      for (auto &v : vvec) {
-        v->vbvar->SendFluxCorrection();
-      }
-    }
-  }
->>>>>>> 6e21495a
+
   Kokkos::Profiling::popRegion(); // Task_SendFluxCorrection
   return TaskStatus::complete;
 }
@@ -394,23 +383,9 @@
   Kokkos::Profiling::pushRegion("Task_ReceiveFluxCorrection");
   int success = 0, total = 0;
   for (auto &v : varVector_) {
-<<<<<<< HEAD
-    if (v->HasFluxes() && v->HasBoundaryVars()) {
+    if (v->IsSet(Metadata::WithFluxes) && v->IsSet(Metadata::FillGhost)) {
       if (v->vbvar->ReceiveFluxCorrection()) {
         success++;
-=======
-    if (v->IsSet(Metadata::WithFluxes) && v->IsSet(Metadata::FillGhost)) {
-      if (v->vbvar->ReceiveFluxCorrection()) success++;
-      total++;
-    }
-  }
-  for (auto &sv : sparseVector_) {
-    if (sv->IsSet(Metadata::WithFluxes) && sv->IsSet(Metadata::FillGhost)) {
-      CellVariableVector<T> vvec = sv->GetVector();
-      for (auto &v : vvec) {
-        if (v->vbvar->ReceiveFluxCorrection()) success++;
-        total++;
->>>>>>> 6e21495a
       }
       total++;
     }
@@ -432,18 +407,6 @@
       v->vbvar->SendBoundaryBuffers();
     }
   }
-<<<<<<< HEAD
-=======
-  for (auto &sv : sparseVector_) {
-    if (sv->IsSet(Metadata::FillGhost)) {
-      CellVariableVector<T> vvec = sv->GetVector();
-      for (auto &v : vvec) {
-        v->resetBoundary();
-        v->vbvar->SendBoundaryBuffers();
-      }
-    }
-  }
->>>>>>> 6e21495a
 
   Kokkos::Profiling::popRegion(); // Task_SendBoundaryBuffers_MeshBlockData
   return TaskStatus::complete;
@@ -458,19 +421,6 @@
       v->vbvar->SetupPersistentMPI();
     }
   }
-<<<<<<< HEAD
-=======
-  for (auto &sv : sparseVector_) {
-    if (sv->IsSet(Metadata::FillGhost)) {
-      CellVariableVector<T> vvec = sv->GetVector();
-      for (auto &v : vvec) {
-        v->resetBoundary();
-        v->vbvar->SetupPersistentMPI();
-      }
-    }
-  }
-  return;
->>>>>>> 6e21495a
 }
 
 template <typename T>
