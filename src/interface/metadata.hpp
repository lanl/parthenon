//========================================================================================
// (C) (or copyright) 2020. Triad National Security, LLC. All rights reserved.
//
// This program was produced under U.S. Government contract 89233218CNA000001 for Los
// Alamos National Laboratory (LANL), which is operated by Triad National Security, LLC
// for the U.S. Department of Energy/National Nuclear Security Administration. All rights
// in the program are reserved by Triad National Security, LLC, and the U.S. Department
// of Energy/National Nuclear Security Administration. The Government is granted for
// itself and others acting on its behalf a nonexclusive, paid-up, irrevocable worldwide
// license in this material to reproduce, prepare derivative works, distribute copies to
// the public, perform publicly and display publicly, and to permit others to do so.
//========================================================================================
#ifndef INTERFACE_METADATA_HPP_
#define INTERFACE_METADATA_HPP_

#include <algorithm>
#include <bitset>
#include <exception>
#include <iostream>
#include <stdexcept>
#include <string>
#include <tuple>
#include <vector>

#include "utils/error_checking.hpp"

/// The point of this macro is to generate code for each built-in flag using the
/// `PARTHENON_INTERNAL_FOR_FLAG` macro. This is to accomplish the following goals:
/// - Generate a unique value for each flag using an enum
/// - Wrap each value in a `MetadataFlag` type that can only be instantiated within
///   parthenon
/// - Make it possible to return a user-friendly string for each flag.
///
/// Having this macro means you only need to add a new flag in one place and have each of
/// these properties automatically be updated.
#define PARTHENON_INTERNAL_FOREACH_BUILTIN_FLAG                                          \
  /**  bit 0 is ignored */                                                               \
  PARTHENON_INTERNAL_FOR_FLAG(Ignore)                                                    \
  /**  no topology specified */                                                          \
  PARTHENON_INTERNAL_FOR_FLAG(None)                                                      \
  /**  Private to a package */                                                           \
  PARTHENON_INTERNAL_FOR_FLAG(Private)                                                   \
  /**  Provided by a package */                                                          \
  PARTHENON_INTERNAL_FOR_FLAG(Provides)                                                  \
  /**  Not created by a package, assumes available from another package */               \
  PARTHENON_INTERNAL_FOR_FLAG(Requires)                                                  \
  /**  does nothing if another package provides the variable */                          \
  PARTHENON_INTERNAL_FOR_FLAG(Overridable)                                               \
  /**  cell variable */                                                                  \
  PARTHENON_INTERNAL_FOR_FLAG(Cell)                                                      \
  /**  face variable */                                                                  \
  PARTHENON_INTERNAL_FOR_FLAG(Face)                                                      \
  /**  edge variable */                                                                  \
  PARTHENON_INTERNAL_FOR_FLAG(Edge)                                                      \
  /**  node variable */                                                                  \
  PARTHENON_INTERNAL_FOR_FLAG(Node)                                                      \
  /**  a vector quantity, i.e. a rank 1 contravariant tenso */                           \
  PARTHENON_INTERNAL_FOR_FLAG(Vector)                                                    \
  /**  a rank-2 tensor */                                                                \
  PARTHENON_INTERNAL_FOR_FLAG(Tensor)                                                    \
  /**  advected variable */                                                              \
  PARTHENON_INTERNAL_FOR_FLAG(Advected)                                                  \
  /**  conserved variable */                                                             \
  PARTHENON_INTERNAL_FOR_FLAG(Conserved)                                                 \
  /** intensive variable */                                                              \
  PARTHENON_INTERNAL_FOR_FLAG(Intensive)                                                 \
  /** added to restart dump */                                                           \
  PARTHENON_INTERNAL_FOR_FLAG(Restart)                                                   \
  /** is specified per-sparse index */                                                   \
  PARTHENON_INTERNAL_FOR_FLAG(Sparse)                                                    \
  /** is an independent, evolved variable */                                             \
  PARTHENON_INTERNAL_FOR_FLAG(Independent)                                               \
  /** is a derived quantity (ignored) */                                                 \
  PARTHENON_INTERNAL_FOR_FLAG(Derived)                                                   \
  /** only one copy even if multiple stages */                                           \
  PARTHENON_INTERNAL_FOR_FLAG(OneCopy)                                                   \
  /** Do boundary communication */                                                       \
  PARTHENON_INTERNAL_FOR_FLAG(FillGhost)                                                 \
  /** Communication arrays are a copy: hint to destructor */                             \
  PARTHENON_INTERNAL_FOR_FLAG(SharedComms)                                               \
  /** Boolean-valued quantity */                                                         \
  PARTHENON_INTERNAL_FOR_FLAG(Boolean)                                                   \
  /** Integer-valued quantity */                                                         \
  PARTHENON_INTERNAL_FOR_FLAG(Integer)                                                   \
  /** Real-valued quantity */                                                            \
  PARTHENON_INTERNAL_FOR_FLAG(Real)

namespace parthenon {

namespace internal {
enum class MetadataInternal {
// declare all the internal flags in an enum so that their values are unique and kept
// up to date
#define PARTHENON_INTERNAL_FOR_FLAG(name) name,
  PARTHENON_INTERNAL_FOREACH_BUILTIN_FLAG Max
#undef PARTHENON_INTERNAL_FOR_FLAG
};

class UserMetadataState;

} // namespace internal

class Metadata;

class TensorShape {
 public:
  TensorShape() {}
  explicit TensorShape(int scalar) {}
  TensorShape(int rank, int *size) { shape_.insert(shape_.end(), size, size + rank); }
  std::vector<int> shape_;
};

class MetadataFlag {
  // This allows `Metadata` and `UserMetadataState` to instantiate `MetadataFlag`.
  friend class Metadata;
  friend class internal::UserMetadataState;

 public:
  constexpr bool operator==(MetadataFlag const &other) const {
    return flag_ == other.flag_;
  }

  constexpr bool operator!=(MetadataFlag const &other) const {
    return flag_ != other.flag_;
  }

  std::string const &Name() const;

#ifdef CATCH_VERSION_MAJOR
  // Should never be used for application code - only exposed for testing.
  constexpr int InternalFlagValue() const { return flag_; }
#endif

  friend std::ostream &operator<<(std::ostream &os, const Metadata &m);
  friend std::ostream &operator<<(std::ostream &os, const MetadataFlag &flag) {
    os << flag.Name();
    return os;
  }

 private:
  // MetadataFlag can only be instantiated by Metadata
  constexpr explicit MetadataFlag(int flag) : flag_(flag) {}

  int flag_;
};

/// @brief
///
/// The metadata class is a descriptor for variables in the
/// simulation.
///
///  Can set or query attributes specifed in flags.
///
class Metadata {
 public:
  /// The flags refer to the different attributes that a variable can
  /// have.  These include the topology, IO, advection, conservation,
  /// whether it sparse, etc.  This is designed to be easily extensible.

  // this wraps all the built-in flags in the `MetadataFlag` type so that using these
  // flags is type-safe.
#define PARTHENON_INTERNAL_FOR_FLAG(name)                                                \
  constexpr static MetadataFlag name =                                                   \
      MetadataFlag(static_cast<int>(::parthenon::internal::MetadataInternal::name));

  PARTHENON_INTERNAL_FOREACH_BUILTIN_FLAG
#undef PARTHENON_INTERNAL_FOR_FLAG

  /// Default constructor override
  Metadata() = default;

  /// returns a metadata with given bits, shape, and associated (if any)
  explicit Metadata(const std::vector<MetadataFlag> &bits,
                    std::vector<int> const &shape = {1},
                    const std::string &associated = "")
      : shape_(shape), associated_(associated) {
    SetMultiple(bits);
  }

<<<<<<< HEAD
  /// returns a metadata with given bits and associated
  Metadata(const std::vector<MetadataFlag> &bits, const std::string &associated)
=======
  /// returns a metadata with bits and shape set
  explicit Metadata(const std::vector<MetadataFlag> &bits, const std::vector<int> &shape)
      : shape_(shape), sparse_id_(-1) {
    SetMultiple(bits);
  }

  /// returns a metadata with bits and shape set
  explicit Metadata(const std::vector<MetadataFlag> &bits, const std::vector<int> &shape,
                    const std::vector<std::string> component_labels)
      : shape_(shape), sparse_id_(-1), component_labels_(component_labels) {
    SetMultiple(bits);
  }

  /// returns a metadata with bits and sparse id set
  explicit Metadata(const std::vector<MetadataFlag> &bits, const int sparse_id)
      : shape_({1}), sparse_id_(sparse_id) {
    SetMultiple(bits);
    PARTHENON_REQUIRE_THROWS(IsSet(Sparse), "Sparse ID requires sparse metadata");
  }

  explicit Metadata(const std::vector<MetadataFlag> &bits, const std::string &associated)
>>>>>>> e5038f09
      : associated_(associated) {
    SetMultiple(bits);
  }

  // Static routines
  static MetadataFlag AllocateNewFlag(std::string &&name);
  // Individual flag setters
  void Set(MetadataFlag f) { DoBit(f, true); }    ///< Set specific bit
  void Unset(MetadataFlag f) { DoBit(f, false); } ///< Unset specific bit

  /*--------------------------------------------------------*/
  // Getters for attributes
  /*--------------------------------------------------------*/
  /// returns the topological location of variable
  MetadataFlag Where() const {
    if (IsSet(Cell)) {
      return Cell;
    } else if (IsSet(Face)) {
      return Face;
    } else if (IsSet(Edge)) {
      return Edge;
    } else if (IsSet(Node)) {
      return Node;
    }
    /// by default return Metadata::None
    return None;
  }

  /// returns the type of the variable
  MetadataFlag Type() const {
    if (IsSet(Integer)) {
      return Integer;
    } else if (IsSet(Real)) {
      return Real;
    }
    /// by default return Metadata::None
    return None;
  }

  MetadataFlag Role() const {
    if (IsSet(Private)) {
      return Private;
    } else if (IsSet(Provides)) {
      return Provides;
    } else if (IsSet(Requires)) {
      return Requires;
    } else if (IsSet(Overridable)) {
      return Overridable;
    } else {
      return None;
    }
  }

  const std::vector<int> &Shape() const { return shape_; }

  /*--------------------------------------------------------*/
  // Utility functions
  /*--------------------------------------------------------*/
  /// Returns the attribute flags as a string of 1/0
  std::string MaskAsString() const {
    std::string str;
    for (auto const bit : bits_) {
      str += bit ? '1' : '0';
    }
    return str;
  }
  friend std::ostream &operator<<(std::ostream &os, const parthenon::Metadata &m);

  /**
   * @brief Returns true if any flag is set
   */
  bool AnyFlagsSet(std::vector<MetadataFlag> const &flags) const {
    return std::any_of(flags.begin(), flags.end(),
                       [this](MetadataFlag const &f) { return IsSet(f); });
  }

  bool AllFlagsSet(std::vector<MetadataFlag> const &flags) const {
    return std::all_of(flags.begin(), flags.end(),
                       [this](MetadataFlag const &f) { return IsSet(f); });
  }

  bool FlagsSet(std::vector<MetadataFlag> const &flags, bool matchAny = false) {
    return ((matchAny && AnyFlagsSet(flags)) || ((!matchAny) && AllFlagsSet(flags)));
  }

  /// returns true if bit is set, false otherwise
  bool IsSet(MetadataFlag bit) const {
    return bit.flag_ < bits_.size() && bits_[bit.flag_];
  }

  // Operators
  bool HasSameFlags(const Metadata &b) const {
    auto const &a = *this;

    // Check extra bits are unset
    auto const min_bits = std::min(a.bits_.size(), b.bits_.size());
    auto const &longer = a.bits_.size() > b.bits_.size() ? a.bits_ : b.bits_;
    for (auto i = min_bits; i < longer.size(); i++) {
      if (longer[i]) {
        // Bits are default false, so if any bit in the extraneous portion of the longer
        // bit list is set, then it cannot be equal to a.
        return false;
      }
    }

    for (size_t i = 0; i < min_bits; i++) {
      if (a.bits_[i] != b.bits_[i]) {
        return false;
      }
    }
    return true;
  }

  bool operator==(const Metadata &b) const {
    return HasSameFlags(b) && (shape_ == b.shape_);
  }

  bool operator!=(const Metadata &b) const { return !(*this == b); }

  void Associate(const std::string &name) { associated_ = name; }
  const std::string &getAssociated() const { return associated_; }

  const std::vector<std::string> getComponentLabels() const noexcept {
    return component_labels_;
  }

 private:
  /// the attribute flags that are set for the class
  std::vector<bool> bits_;
  std::vector<int> shape_ = {1};
  std::string associated_;

  std::vector<std::string> component_labels_;

  /*--------------------------------------------------------*/
  // Setters for the different attributes of metadata
  /*--------------------------------------------------------*/
  void SetWhere(MetadataFlag x) {
    UnsetMultiple({Cell, Face, Edge, Node, None});
    if (x == Cell) {
      DoBit(Cell, true);
    } else if (x == Face) {
      DoBit(Face, true);
    } else if (x == Edge) {
      DoBit(Edge, true);
    } else if (x == Node) {
      DoBit(Node, true);
    } else if (x == None) {
      DoBit(None, true);
    } else {
      PARTHENON_FAIL("received invalid topology flag");
    }
  } ///< Set topological element where variable is defined (None/Cell/Face/Edge/Node)

  /// Set multiple flags at the same time.
  /// Takes a comma separated set of flags from the enum above
  ///
  /// e.g. set({Face, Advected, Conserved, Sparse})
  void SetMultiple(const std::vector<MetadataFlag> &theAttributes) {
    int numTopo = 0;
    for (auto &a : theAttributes) {
      if (IsTopology(a)) { // topology flags are special
        SetWhere(a);
        numTopo++;
      } else {
        DoBit(a, true);
      }
    }
    if (numTopo > 1) {
      throw std::invalid_argument("Multiple topologies sent to SetMultiple()");
    }
  }

  /// Unset multiple flags at the same time.
  /// Takes a comma separated set of flags from the enum above
  ///
  /// e.g. unset({Face, Advected, Conserved, Sparse})
  void UnsetMultiple(const std::vector<MetadataFlag> &theAttributes) {
    for (auto &a : theAttributes) {
      DoBit(a, false);
    }
  }

  /// if flag is true set bit, clears otherwise
  void DoBit(MetadataFlag bit, bool flag) {
    if (bit.flag_ >= bits_.size()) {
      bits_.resize(bit.flag_ + 1);
    }
    bits_[bit.flag_] = flag;
  }

  /// Checks if the bit is a topology bit
  bool IsTopology(MetadataFlag bit) const {
    return ((bit == Cell) || (bit == Face) || (bit == Edge) || (bit == Node) ||
            (bit == None));
  }
}; // namespace parthenon

} // namespace parthenon

#endif // INTERFACE_METADATA_HPP_<|MERGE_RESOLUTION|>--- conflicted
+++ resolved
@@ -169,41 +169,11 @@
   /// Default constructor override
   Metadata() = default;
 
-  /// returns a metadata with given bits, shape, and associated (if any)
-  explicit Metadata(const std::vector<MetadataFlag> &bits,
-                    std::vector<int> const &shape = {1},
-                    const std::string &associated = "")
-      : shape_(shape), associated_(associated) {
-    SetMultiple(bits);
-  }
-
-<<<<<<< HEAD
-  /// returns a metadata with given bits and associated
-  Metadata(const std::vector<MetadataFlag> &bits, const std::string &associated)
-=======
-  /// returns a metadata with bits and shape set
-  explicit Metadata(const std::vector<MetadataFlag> &bits, const std::vector<int> &shape)
-      : shape_(shape), sparse_id_(-1) {
-    SetMultiple(bits);
-  }
-
-  /// returns a metadata with bits and shape set
-  explicit Metadata(const std::vector<MetadataFlag> &bits, const std::vector<int> &shape,
-                    const std::vector<std::string> component_labels)
-      : shape_(shape), sparse_id_(-1), component_labels_(component_labels) {
-    SetMultiple(bits);
-  }
-
-  /// returns a metadata with bits and sparse id set
-  explicit Metadata(const std::vector<MetadataFlag> &bits, const int sparse_id)
-      : shape_({1}), sparse_id_(sparse_id) {
-    SetMultiple(bits);
-    PARTHENON_REQUIRE_THROWS(IsSet(Sparse), "Sparse ID requires sparse metadata");
-  }
-
-  explicit Metadata(const std::vector<MetadataFlag> &bits, const std::string &associated)
->>>>>>> e5038f09
-      : associated_(associated) {
+  /// returns a metadata with given bits, shape, component labels, and associated (if any)
+  Metadata(const std::vector<MetadataFlag> &bits, const std::vector<int> &shape = {1},
+           const std::vector<std::string> component_labels = {},
+           const std::string &associated = "")
+      : shape_(shape), component_labels_(component_labels), associated_(associated) {
     SetMultiple(bits);
   }
 
@@ -333,9 +303,8 @@
   /// the attribute flags that are set for the class
   std::vector<bool> bits_;
   std::vector<int> shape_ = {1};
+  std::vector<std::string> component_labels_;
   std::string associated_;
-
-  std::vector<std::string> component_labels_;
 
   /*--------------------------------------------------------*/
   // Setters for the different attributes of metadata
