--- conflicted
+++ resolved
@@ -335,15 +335,11 @@
 
 ParArrayND<bool> Swarm::AddEmptyParticles(const int num_to_add,
                                           ParArrayND<int> &new_indices) {
-<<<<<<< HEAD
-  PARTHENON_REQUIRE(num_to_add > 0, "Attempting to add fewer than 1 new particles!");
-=======
   if (num_to_add <= 0) {
     new_indices = ParArrayND<int>();
     return ParArrayND<bool>();
   }
 
->>>>>>> 0e9a1d27
   while (free_indices_.size() < num_to_add) {
     increasePoolMax();
   }
@@ -517,7 +513,6 @@
         neighborIndices_h(k, j, i) = this_block_;
       }
     }
-<<<<<<< HEAD
   }
 
   auto mesh_bcs = pmb->pmy_mesh->mesh_bcs;
@@ -782,8 +777,6 @@
   for (int n = 0; n < nbmax; n++) {
     num_particles_to_send_h(n) = 0;
     auto &nb = pmb->pbval->neighbor[n];
-=======
->>>>>>> 0e9a1d27
   }
   const int particle_size = GetParticleDataSize();
   vbswarm->particle_size = particle_size;
@@ -961,441 +954,6 @@
     auto swarm_d = GetDeviceContext();
     auto bcs = this->pbounds;
 
-<<<<<<< HEAD
-=======
-  // Indicate which neighbor regions correspond to each neighbor meshblock
-  for (int n = 0; n < pmb->pbval->nneighbor; n++) {
-    NeighborBlock &nb = pmb->pbval->neighbor[n];
-
-    const int i = nb.ni.ox1;
-
-    if (i == -1) {
-      neighborIndices_h(0, 0, 0) = n;
-    } else if (i == 0) {
-      neighborIndices_h(0, 0, 1) = n;
-      neighborIndices_h(0, 0, 2) = n;
-    } else {
-      neighborIndices_h(0, 0, 3) = n;
-    }
-  }
-
-  neighborIndices_.DeepCopy(neighborIndices_h);
-}
-
-void Swarm::SetNeighborIndices2D_() {
-  auto pmb = GetBlockPointer();
-  const int ndim = pmb->pmy_mesh->ndim;
-  auto neighborIndices_h = neighborIndices_.GetHostMirror();
-
-  // Indicate which neighbor regions correspond to this meshblock
-  const int kmin = 0;
-  const int kmax = 4;
-  const int jmin = 1;
-  const int jmax = 3;
-  const int imin = 1;
-  const int imax = 3;
-  for (int k = kmin; k < kmax; k++) {
-    for (int j = jmin; j < jmax; j++) {
-      for (int i = imin; i < imax; i++) {
-        neighborIndices_h(k, j, i) = this_block_;
-      }
-    }
-  }
-
-  // Indicate which neighbor regions correspond to each neighbor meshblock
-  for (int n = 0; n < pmb->pbval->nneighbor; n++) {
-    NeighborBlock &nb = pmb->pbval->neighbor[n];
-
-    const int i = nb.ni.ox1;
-    const int j = nb.ni.ox2;
-
-    if (i == -1) {
-      if (j == -1) {
-        neighborIndices_h(0, 0, 0) = n;
-      } else if (j == 0) {
-        neighborIndices_h(0, 1, 0) = n;
-        neighborIndices_h(0, 2, 0) = n;
-      } else if (j == 1) {
-        neighborIndices_h(0, 3, 0) = n;
-      }
-    } else if (i == 0) {
-      if (j == -1) {
-        neighborIndices_h(0, 0, 1) = n;
-        neighborIndices_h(0, 0, 2) = n;
-      } else if (j == 1) {
-        neighborIndices_h(0, 3, 1) = n;
-        neighborIndices_h(0, 3, 2) = n;
-      }
-    } else if (i == 1) {
-      if (j == -1) {
-        neighborIndices_h(0, 0, 3) = n;
-      } else if (j == 0) {
-        neighborIndices_h(0, 1, 3) = n;
-        neighborIndices_h(0, 2, 3) = n;
-      } else if (j == 1) {
-        neighborIndices_h(0, 3, 3) = n;
-      }
-    }
-  }
-
-  neighborIndices_.DeepCopy(neighborIndices_h);
-}
-
-void Swarm::SetNeighborIndices3D_() {
-  auto pmb = GetBlockPointer();
-  const int ndim = pmb->pmy_mesh->ndim;
-  auto neighborIndices_h = neighborIndices_.GetHostMirror();
-
-  // Indicate which neighbor regions correspond to this meshblock
-  const int kmin = 1;
-  const int kmax = 3;
-  const int jmin = 1;
-  const int jmax = 3;
-  const int imin = 1;
-  const int imax = 3;
-  for (int k = kmin; k < kmax; k++) {
-    for (int j = jmin; j < jmax; j++) {
-      for (int i = imin; i < imax; i++) {
-        neighborIndices_h(k, j, i) = this_block_;
-      }
-    }
-  }
-
-  // Indicate which neighbor regions correspond to each neighbor meshblock
-  for (int n = 0; n < pmb->pbval->nneighbor; n++) {
-    NeighborBlock &nb = pmb->pbval->neighbor[n];
-
-    const int i = nb.ni.ox1;
-    const int j = nb.ni.ox2;
-    const int k = nb.ni.ox3;
-
-    if (i == -1) {
-      if (j == -1) {
-        if (k == -1) {
-          neighborIndices_h(0, 0, 0) = n;
-        } else if (k == 0) {
-          neighborIndices_h(1, 0, 0) = n;
-          neighborIndices_h(2, 0, 0) = n;
-        } else if (k == 1) {
-          neighborIndices_h(3, 0, 0) = n;
-        }
-      } else if (j == 0) {
-        if (k == -1) {
-          neighborIndices_h(0, 1, 0) = n;
-          neighborIndices_h(0, 2, 0) = n;
-        } else if (k == 0) {
-          neighborIndices_h(1, 1, 0) = n;
-          neighborIndices_h(1, 2, 0) = n;
-          neighborIndices_h(2, 1, 0) = n;
-          neighborIndices_h(2, 2, 0) = n;
-        } else if (k == 1) {
-          neighborIndices_h(3, 1, 0) = n;
-          neighborIndices_h(3, 2, 0) = n;
-        }
-      } else if (j == 1) {
-        if (k == -1) {
-          neighborIndices_h(0, 3, 0) = n;
-        } else if (k == 0) {
-          neighborIndices_h(1, 3, 0) = n;
-          neighborIndices_h(2, 3, 0) = n;
-        } else if (k == 1) {
-          neighborIndices_h(3, 3, 0) = n;
-        }
-      }
-    } else if (i == 0) {
-      if (j == -1) {
-        if (k == -1) {
-          neighborIndices_h(0, 0, 1) = n;
-          neighborIndices_h(0, 0, 2) = n;
-        } else if (k == 0) {
-          neighborIndices_h(1, 0, 1) = n;
-          neighborIndices_h(1, 0, 2) = n;
-          neighborIndices_h(2, 0, 1) = n;
-          neighborIndices_h(2, 0, 2) = n;
-        } else if (k == 1) {
-          neighborIndices_h(3, 0, 1) = n;
-          neighborIndices_h(3, 0, 2) = n;
-        }
-      } else if (j == 0) {
-        if (k == -1) {
-          neighborIndices_h(0, 1, 1) = n;
-          neighborIndices_h(0, 1, 2) = n;
-          neighborIndices_h(0, 2, 1) = n;
-          neighborIndices_h(0, 2, 2) = n;
-        } else if (k == 1) {
-          neighborIndices_h(3, 1, 1) = n;
-          neighborIndices_h(3, 1, 2) = n;
-          neighborIndices_h(3, 2, 1) = n;
-          neighborIndices_h(3, 2, 2) = n;
-        }
-      } else if (j == 1) {
-        if (k == -1) {
-          neighborIndices_h(0, 3, 1) = n;
-          neighborIndices_h(0, 3, 2) = n;
-        } else if (k == 0) {
-          neighborIndices_h(1, 3, 1) = n;
-          neighborIndices_h(1, 3, 2) = n;
-          neighborIndices_h(2, 3, 1) = n;
-          neighborIndices_h(2, 3, 2) = n;
-        } else if (k == 1) {
-          neighborIndices_h(3, 3, 1) = n;
-          neighborIndices_h(3, 3, 2) = n;
-        }
-      }
-    } else if (i == 1) {
-      if (j == -1) {
-        if (k == -1) {
-          neighborIndices_h(0, 0, 3) = n;
-        } else if (k == 0) {
-          neighborIndices_h(1, 0, 3) = n;
-          neighborIndices_h(2, 0, 3) = n;
-        } else if (k == 1) {
-          neighborIndices_h(3, 0, 3) = n;
-        }
-      } else if (j == 0) {
-        if (k == -1) {
-          neighborIndices_h(0, 1, 3) = n;
-          neighborIndices_h(0, 2, 3) = n;
-        } else if (k == 0) {
-          neighborIndices_h(1, 1, 3) = n;
-          neighborIndices_h(1, 2, 3) = n;
-          neighborIndices_h(2, 1, 3) = n;
-          neighborIndices_h(2, 2, 3) = n;
-        } else if (k == 1) {
-          neighborIndices_h(3, 1, 3) = n;
-          neighborIndices_h(3, 2, 3) = n;
-        }
-      } else if (j == 1) {
-        if (k == -1) {
-          neighborIndices_h(0, 3, 3) = n;
-        } else if (k == 0) {
-          neighborIndices_h(1, 3, 3) = n;
-          neighborIndices_h(2, 3, 3) = n;
-        } else if (k == 1) {
-          neighborIndices_h(3, 3, 3) = n;
-        }
-      }
-    }
-  }
-
-  neighborIndices_.DeepCopy(neighborIndices_h);
-}
-
-void Swarm::SetupPersistentMPI() {
-  vbswarm->SetupPersistentMPI();
-
-  auto pmb = GetBlockPointer();
-
-  // TODO(BRR) Checks against some current limitations
-  const int ndim = pmb->pmy_mesh->ndim;
-  auto mesh_bcs = pmb->pmy_mesh->mesh_bcs;
-  for (int n = 0; n < 2 * ndim; n++) {
-    PARTHENON_REQUIRE(mesh_bcs[n] == BoundaryFlag::periodic,
-                      "Only periodic boundaries supported right now!");
-  }
-
-  const int nbmax = pmb->pbval->nneighbor;
-  num_particles_to_send_ = ParArrayND<int>("npts", nbmax);
-
-  // Build up convenience array of neighbor indices
-  if (ndim == 1) {
-    SetNeighborIndices1D_();
-  } else if (ndim == 2) {
-    SetNeighborIndices2D_();
-  } else if (ndim == 3) {
-    SetNeighborIndices3D_();
-  } else {
-    PARTHENON_FAIL("ndim must be 1, 2, or 3 for particles!");
-  }
-
-  neighbor_received_particles_.resize(vbswarm->bd_var_.nbmax);
-}
-
-int Swarm::CountParticlesToSend_() {
-  auto blockIndex_h = blockIndex_.GetHostMirrorAndCopy();
-  auto mask_h = mask_.data.GetHostMirrorAndCopy();
-  auto swarm_d = GetDeviceContext();
-  auto pmb = GetBlockPointer();
-
-  // Fence to make sure particles aren't currently being transported locally
-  pmb->exec_space.fence();
-  const int nbmax = vbswarm->bd_var_.nbmax;
-  auto num_particles_to_send_h = num_particles_to_send_.GetHostMirror();
-  for (int n = 0; n < nbmax; n++) {
-    num_particles_to_send_h(n) = 0;
-    auto &nb = pmb->pbval->neighbor[n];
-  }
-  const int particle_size = GetParticleDataSize();
-  vbswarm->particle_size = particle_size;
-
-  int max_indices_size = 0;
-  for (int n = 0; n <= max_active_index_; n++) {
-    if (mask_h(n)) {
-      // This particle should be sent
-      if (blockIndex_h(n) >= 0) {
-        num_particles_to_send_h(blockIndex_h(n))++;
-        if (max_indices_size < num_particles_to_send_h(blockIndex_h(n))) {
-          max_indices_size = num_particles_to_send_h(blockIndex_h(n));
-        }
-      }
-    }
-  }
-  // Size-0 arrays not permitted but we don't want to short-circuit subsequent logic that
-  // indicates completed communications
-  max_indices_size = std::max<int>(1, max_indices_size);
-  // Not a ragged-right array, just for convenience
-
-  particle_indices_to_send_ =
-      ParArrayND<int>("Particle indices to send", nbmax, max_indices_size);
-  auto particle_indices_to_send_h = particle_indices_to_send_.GetHostMirror();
-  std::vector<int> counter(nbmax, 0);
-  for (int n = 0; n <= max_active_index_; n++) {
-    if (mask_h(n)) {
-      if (blockIndex_h(n) >= 0) {
-        particle_indices_to_send_h(blockIndex_h(n), counter[blockIndex_h(n)]) = n;
-        counter[blockIndex_h(n)]++;
-      }
-    }
-  }
-  num_particles_to_send_.DeepCopy(num_particles_to_send_h);
-  particle_indices_to_send_.DeepCopy(particle_indices_to_send_h);
-
-  num_particles_sent_ = 0;
-  for (int n = 0; n < nbmax; n++) {
-    // Resize buffer if too small
-    auto sendbuf = vbswarm->bd_var_.send[n];
-    if (sendbuf.extent(0) < num_particles_to_send_h(n) * particle_size) {
-      sendbuf = BufArray1D<Real>("Buffer", num_particles_to_send_h(n) * particle_size);
-      vbswarm->bd_var_.send[n] = sendbuf;
-    }
-    vbswarm->send_size[n] = num_particles_to_send_h(n) * particle_size;
-    num_particles_sent_ += num_particles_to_send_h(n);
-  }
-
-  return max_indices_size;
-}
-
-void Swarm::LoadBuffers_(const int max_indices_size) {
-  auto swarm_d = GetDeviceContext();
-  auto pmb = GetBlockPointer();
-  const int particle_size = GetParticleDataSize();
-  const int nbmax = vbswarm->bd_var_.nbmax;
-
-  auto &intVector_ = std::get<getType<int>()>(Vectors_);
-  auto &realVector_ = std::get<getType<Real>()>(Vectors_);
-  SwarmVariablePack<Real> vreal;
-  SwarmVariablePack<int> vint;
-  PackIndexMap rmap;
-  PackIndexMap imap;
-  vreal = PackAllVariables<Real>(rmap);
-  vint = PackAllVariables<int>(imap);
-  int real_vars_size = realVector_.size();
-  int int_vars_size = intVector_.size();
-
-  auto &bdvar = vbswarm->bd_var_;
-  auto num_particles_to_send = num_particles_to_send_;
-  auto particle_indices_to_send = particle_indices_to_send_;
-  pmb->par_for(
-      "Pack Buffers", 0, max_indices_size,
-      KOKKOS_LAMBDA(const int n) {        // Max index
-        for (int m = 0; m < nbmax; m++) { // Number of neighbors
-          if (n < num_particles_to_send(m)) {
-            const int sidx = particle_indices_to_send(m, n);
-            int buffer_index = n * particle_size;
-            swarm_d.MarkParticleForRemoval(sidx);
-            for (int i = 0; i < real_vars_size; i++) {
-              bdvar.send[m](buffer_index) = vreal(i, sidx);
-              buffer_index++;
-            }
-            for (int i = 0; i < int_vars_size; i++) {
-              bdvar.send[m](buffer_index) = static_cast<Real>(vint(i, sidx));
-              buffer_index++;
-            }
-          }
-        }
-      });
-
-  RemoveMarkedParticles();
-}
-
-bool Swarm::Send(BoundaryCommSubset phase) {
-  // Query particles for those to be sent
-  int max_indices_size = CountParticlesToSend_();
-
-  // Prepare buffers for send operations
-  LoadBuffers_(max_indices_size);
-
-  // Send buffer data
-  vbswarm->Send(phase);
-  return true;
-}
-
-void Swarm::CountReceivedParticles_() {
-  auto pmb = GetBlockPointer();
-  const int max_neighbor = vbswarm->bd_var_.nbmax;
-  total_received_particles_ = 0;
-  for (int n = 0; n < max_neighbor; n++) {
-    if (vbswarm->bd_var_.flag[pmb->pbval->neighbor[n].bufid] == BoundaryStatus::arrived) {
-      PARTHENON_DEBUG_REQUIRE(vbswarm->recv_size[n] % vbswarm->particle_size == 0,
-                              "Receive buffer is not divisible by particle size!");
-      neighbor_received_particles_[n] = vbswarm->recv_size[n] / vbswarm->particle_size;
-      total_received_particles_ += neighbor_received_particles_[n];
-    } else {
-      neighbor_received_particles_[n] = 0;
-    }
-  }
-}
-
-void Swarm::UpdateNeighborBufferReceiveIndices_(ParArrayND<int> &neighbor_index,
-                                                ParArrayND<int> &buffer_index) {
-  const int max_neighbor = vbswarm->bd_var_.nbmax;
-  auto neighbor_index_h = neighbor_index.GetHostMirror();
-  auto buffer_index_h = buffer_index.GetHostMirror();
-
-  int id = 0;
-  for (int n = 0; n < max_neighbor; n++) {
-    for (int m = 0; m < neighbor_received_particles_[n]; m++) {
-      neighbor_index_h(id) = n;
-      buffer_index_h(id) = m;
-      id++;
-    }
-  }
-  neighbor_index.DeepCopy(neighbor_index_h);
-  buffer_index.DeepCopy(buffer_index_h);
-}
-
-void Swarm::UnloadBuffers_() {
-  auto pmb = GetBlockPointer();
-  const int maxneighbor = vbswarm->bd_var_.nbmax;
-
-  CountReceivedParticles_();
-
-  auto &bdvar = vbswarm->bd_var_;
-
-  if (total_received_particles_ > 0) {
-    ParArrayND<int> new_indices;
-    auto new_mask = AddEmptyParticles(total_received_particles_, new_indices);
-    SwarmVariablePack<Real> vreal;
-    SwarmVariablePack<int> vint;
-    PackIndexMap rmap;
-    PackIndexMap imap;
-    vreal = PackAllVariables<Real>(rmap);
-    vint = PackAllVariables<int>(imap);
-    int real_vars_size = std::get<RealVec>(Vectors_).size();
-    int int_vars_size = std::get<IntVec>(Vectors_).size();
-    const int ix = rmap["x"].first;
-    const int iy = rmap["y"].first;
-    const int iz = rmap["z"].first;
-
-    ParArrayND<int> neighbor_index("Neighbor index", total_received_particles_);
-    ParArrayND<int> buffer_index("Buffer index", total_received_particles_);
-    UpdateNeighborBufferReceiveIndices_(neighbor_index, buffer_index);
-
-    // construct map from buffer index to swarm index (or just return vector of indices!)
-    const int particle_size = GetParticleDataSize();
-    auto swarm_d = GetDeviceContext();
-
->>>>>>> 0e9a1d27
     pmb->par_for(
         "Unload buffers", 0, total_received_particles_ - 1, KOKKOS_LAMBDA(const int n) {
           const int sid = new_indices(n);
@@ -1406,7 +964,6 @@
           }
           for (int i = 0; i < int_vars_size; i++) {
             vint(i, sid) = static_cast<int>(
-<<<<<<< HEAD
                 bdvar.recv[nid]((real_vars_size + bid) * particle_size + i));
           }
 
@@ -1416,32 +973,6 @@
           double &z = vreal(iz, sid);
           for (int l = 0; l < 6; l++) {
             bcs.bounds[l]->Apply(n, x, y, z, swarm_d);
-=======
-                bdvar.recv[nid](bid * particle_size + real_vars_size + i));
-          }
-
-          double &x = vreal(ix, sid);
-          double &y = vreal(iy, sid);
-          double &z = vreal(iz, sid);
-          // TODO(BRR) Don't hardcode periodic boundary conditions
-          if (x < swarm_d.x_min_global_) {
-            x = swarm_d.x_max_global_ - (swarm_d.x_min_global_ - x);
-          }
-          if (x > swarm_d.x_max_global_) {
-            x = swarm_d.x_min_global_ + (x - swarm_d.x_max_global_);
-          }
-          if (y < swarm_d.y_min_global_) {
-            y = swarm_d.y_max_global_ - (swarm_d.y_min_global_ - y);
-          }
-          if (y > swarm_d.y_max_global_) {
-            y = swarm_d.y_min_global_ + (y - swarm_d.y_max_global_);
-          }
-          if (z < swarm_d.z_min_global_) {
-            z = swarm_d.z_max_global_ - (swarm_d.z_min_global_ - z);
-          }
-          if (z > swarm_d.z_max_global_) {
-            z = swarm_d.z_min_global_ + (z - swarm_d.z_max_global_);
->>>>>>> 0e9a1d27
           }
         });
   }
