//========================================================================================
// (C) (or copyright) 2020. Triad National Security, LLC. All rights reserved.
//
// This program was produced under U.S. Government contract 89233218CNA000001 for Los
// Alamos National Laboratory (LANL), which is operated by Triad National Security, LLC
// for the U.S. Department of Energy/National Nuclear Security Administration. All rights
// in the program are reserved by Triad National Security, LLC, and the U.S. Department
// of Energy/National Nuclear Security Administration. The Government is granted for
// itself and others acting on its behalf a nonexclusive, paid-up, irrevocable worldwide
// license in this material to reproduce, prepare derivative works, distribute copies to
// the public, perform publicly and display publicly, and to permit others to do so.
//========================================================================================
#include <algorithm>
#include <cstdlib>
#include <memory>
#include <utility>
#include <vector>

#include "bvals/cc/bvals_cc.hpp"
#include "mesh/mesh.hpp"
#include "swarm.hpp"

namespace parthenon {

SwarmDeviceContext Swarm::GetDeviceContext() const {
  SwarmDeviceContext context;
  context.marked_for_removal_ = marked_for_removal_.data;
  context.mask_ = mask_.data;
  context.blockIndex_ = blockIndex_;
  context.neighborIndices_ = neighborIndices_;
  // context.neighbor_send_index_ = neighbor_send_index.data;

  auto pmb = GetBlockPointer();

  const IndexRange &ib = pmb->cellbounds.GetBoundsI(IndexDomain::interior);
  const IndexRange &jb = pmb->cellbounds.GetBoundsJ(IndexDomain::interior);
  const IndexRange &kb = pmb->cellbounds.GetBoundsK(IndexDomain::interior);
  context.x_min_ = pmb->coords.x1f(ib.s);
  context.y_min_ = pmb->coords.x2f(jb.s);
  context.z_min_ = pmb->coords.x3f(kb.s);
  context.x_max_ = pmb->coords.x1f(ib.e + 1);
  context.y_max_ = pmb->coords.x2f(jb.e + 1);
  context.z_max_ = pmb->coords.x3f(kb.e + 1);
  context.ndim_ = pmb->pmy_mesh->ndim;
  return context;
}

Swarm::Swarm(const std::string &label, const Metadata &metadata, const int nmax_pool_in)
    : label_(label), m_(metadata), nmax_pool_(nmax_pool_in),
      mask_("mask", nmax_pool_, Metadata({Metadata::Boolean})),
      marked_for_removal_("mfr", nmax_pool_, Metadata({Metadata::Boolean})),
      neighbor_send_index_("nsi", nmax_pool_, Metadata({Metadata::Integer})),
      blockIndex_("blockIndex_", nmax_pool_),
      neighborIndices_("neighborIndices_", 4, 4, 4), mpiStatus(true) {
  Add("x", Metadata({Metadata::Real}));
  Add("y", Metadata({Metadata::Real}));
  Add("z", Metadata({Metadata::Real}));
  num_active_ = 0;
  max_active_index_ = 0;

  auto mask_h = mask_.data.GetHostMirror();
  auto marked_for_removal_h = marked_for_removal_.data.GetHostMirror();

  for (int n = 0; n < nmax_pool_; n++) {
    mask_h(n) = false;
    marked_for_removal_h(n) = false;
    free_indices_.push_back(n);
  }

  mask_.data.DeepCopy(mask_h);
  marked_for_removal_.data.DeepCopy(marked_for_removal_h);
}

bool Swarm::FinishCommunication(BoundaryCommSubset phase) {
  printf("[%i] FinishCommunication\n", Globals::my_rank);
  GetBlockPointer()->exec_space.fence();

  if (allreduce_request_ == MPI_REQUEST_NULL) { // No outstanding Iallreduce request
    printf("NULL!\n");
    MPI_Iallreduce(&local_num_completed_, &global_num_completed_, 1, MPI_INT, MPI_SUM,
                   MPI_COMM_WORLD, &allreduce_request_);
  } else { // Outstanding Iallreduce request
    int flag;
    MPI_Test(&allreduce_request_, &flag, MPI_STATUS_IGNORE);
    printf("Not NULL! flag: %i\n", flag);
    if (flag) { // Iallreduce completed

      // TODO(BRR) temporary!
      mpiStatus = true;
      return true;

      printf("[%i] incomplete: %i completed: %i\n", Globals::my_rank,
             global_num_incomplete_, global_num_completed_);

      /*if (global_num_incomplete_ > global_num_completed) { // Transport not done
        return false;
      } else { // Transport completed
        mpiStatus = true;
        return true;
      }*/

      // TODO(BRR) change the name of these vars
      printf("incomp: %i comp: %i\n", global_num_incomplete_, global_num_completed_);
      if (global_num_incomplete_ == global_num_completed_) {
        // Transport completed
        mpiStatus = true;
        return true;
      }

      allreduce_request_ = MPI_REQUEST_NULL;
    }
  }

  return false;
}

void Swarm::Add(const std::vector<std::string> &labelArray, const Metadata &metadata) {
  // generate the vector and call Add
  for (auto label : labelArray) {
    Add(label, metadata);
  }
}

std::shared_ptr<Swarm> Swarm::AllocateCopy(const bool allocComms, MeshBlock *pmb) {
  Metadata m = m_;

  auto swarm = std::make_shared<Swarm>(label(), m, nmax_pool_);

  return swarm;
}

///
/// The internal routine for allocating a particle swarm.  This subroutine
/// is topology aware and will allocate accordingly.
///
/// @param label the name of the variable
/// @param metadata the metadata associated with the particle
void Swarm::Add(const std::string &label, const Metadata &metadata) {
  // labels must be unique, even between different types of data
  if (intMap_.count(label) > 0 || realMap_.count(label) > 0) {
    throw std::invalid_argument("swarm variable " + label +
                                " already enrolled during Add()!");
  }

  if (metadata.Type() == Metadata::Integer) {
    auto var = std::make_shared<ParticleVariable<int>>(label, nmax_pool_, metadata);
    intVector_.push_back(var);
    intMap_[label] = var;
  } else if (metadata.Type() == Metadata::Real) {
    auto var = std::make_shared<ParticleVariable<Real>>(label, nmax_pool_, metadata);
    realVector_.push_back(var);
    realMap_[label] = var;
  } else {
    throw std::invalid_argument("swarm variable " + label +
                                " does not have a valid type during Add()");
  }
}

void Swarm::Remove(const std::string &label) {
  bool found = false;

  // Find index of variable
  int idx = 0;
  for (auto v : intVector_) {
    if (label == v->label()) {
      found = true;
      break;
    }
    idx++;
  }
  if (found == true) {
    // first delete the variable
    intVector_[idx].reset();

    // Next move the last element into idx and pop last entry
    if (intVector_.size() > 1) intVector_[idx] = std::move(intVector_.back());
    intVector_.pop_back();

    // Also remove variable from map
    intMap_.erase(label);
  }

  if (found == false) {
    idx = 0;
    for (const auto &v : realVector_) {
      if (label == v->label()) {
        found = true;
        break;
      }
      idx++;
    }
  }
  if (found == true) {
    realVector_[idx].reset();
    if (realVector_.size() > 1) realVector_[idx] = std::move(realVector_.back());
    realVector_.pop_back();
    realMap_.erase(label);
  }

  if (found == false) {
    throw std::invalid_argument("swarm variable not found in Remove()");
  }
}

template <typename T>
void Swarm::ResizeParArray(ParArrayND<T> &var, int n_old, int n_new) {
  auto oldvar = var;
  auto newvar = ParArrayND<T>(oldvar.label(), n_new);
  GetBlockPointer()->par_for(
      "ResizeParArray", 0, n_old - 1,
      KOKKOS_LAMBDA(const int n) { newvar(n) = oldvar(n); });
  var = newvar;
}

void Swarm::setPoolMax(const int nmax_pool) {
  GetBlockPointer()->exec_space.fence();
  PARTHENON_REQUIRE(nmax_pool > nmax_pool_, "Must request larger pool size!");
  int n_new_begin = nmax_pool_;
  int n_new = nmax_pool - nmax_pool_;

  auto pmb = GetBlockPointer();

  for (int n = 0; n < n_new; n++) {
    free_indices_.push_back(n + n_new_begin);
  }

  // Resize and copy data

  auto oldvar = mask_;
  auto newvar = ParticleVariable<bool>(oldvar.label(), nmax_pool, oldvar.metadata());
  auto &oldvar_data = oldvar.Get();
  auto &newvar_data = newvar.Get();

  pmb->par_for(
      "setPoolMax_mask_1", 0, nmax_pool_ - 1,
      KOKKOS_LAMBDA(const int n) { newvar_data(n) = oldvar_data(n); });
  pmb->par_for(
      "setPoolMax_mask_2", nmax_pool_, nmax_pool - 1,
      KOKKOS_LAMBDA(const int n) { newvar_data(n) = 0; });

  mask_ = newvar;

  auto oldvar_bool = marked_for_removal_;
  auto newvar_bool =
      ParticleVariable<bool>(oldvar_bool.label(), nmax_pool, oldvar_bool.metadata());
  auto oldvar_bool_data = oldvar_bool.data;
  auto newvar_bool_data = newvar_bool.data;
  pmb->par_for(
      "setPoolMax_mark_1", 0, nmax_pool_ - 1,
      KOKKOS_LAMBDA(const int n) { newvar_bool_data(n) = oldvar_bool_data(n); });
  pmb->par_for(
      "setPoolMax_mark_2", nmax_pool_, nmax_pool - 1,
      KOKKOS_LAMBDA(const int n) { newvar_bool_data(n) = 0; });
  marked_for_removal_ = newvar_bool;

  // TODO(BRR) make this operation a private member function for reuse
  auto oldvar_int = neighbor_send_index_;
  auto newvar_int =
      ParticleVariable<int>(oldvar_int.label(), nmax_pool, oldvar_int.metadata());
  auto oldvar_int_data = oldvar_int.data;
  auto newvar_int_data = newvar_int.data;
  pmb->par_for(
      "setPoolMax_neighbor_send_index", 0, nmax_pool_ - 1,
      KOKKOS_LAMBDA(const int n) { newvar_int_data(n) = oldvar_int_data(n); });
  neighbor_send_index_ = newvar_int;

  // Do something better about this...
  ResizeParArray(blockIndex_, nmax_pool_, nmax_pool);

  // TODO(BRR) this is not an efficient loop ordering, probably
  for (int n = 0; n < intVector_.size(); n++) {
    auto oldvar = intVector_[n];
    auto newvar = std::make_shared<ParticleVariable<int>>(oldvar->label(), nmax_pool,
                                                          oldvar->metadata());
    auto oldvar_data = oldvar->data;
    auto newvar_data = newvar->data;
    pmb->par_for(
        "setPoolMax_int", 0, nmax_pool_ - 1,
        KOKKOS_LAMBDA(const int m) { newvar_data(m) = oldvar_data(m); });

    intVector_[n] = newvar;
    intMap_[oldvar->label()] = newvar;
  }

  for (int n = 0; n < realVector_.size(); n++) {
    auto oldvar = realVector_[n];
    auto newvar = std::make_shared<ParticleVariable<Real>>(oldvar->label(), nmax_pool,
                                                           oldvar->metadata());
    auto oldvar_data = oldvar->data;
    auto newvar_data = newvar->data;
    pmb->par_for(
        "setPoolMax_real", 0, nmax_pool_ - 1,
        KOKKOS_LAMBDA(const int m) { newvar_data(m) = oldvar_data(m); });
    realVector_[n] = newvar;
    realMap_[oldvar->label()] = newvar;
  }

  nmax_pool_ = nmax_pool;

  GetBlockPointer()->exec_space.fence();
}

ParArrayND<bool> Swarm::AddEmptyParticles(const int num_to_add,
                                          ParArrayND<int> &new_indices) {
  GetBlockPointer()->exec_space.fence();
  while (free_indices_.size() < num_to_add) {
    increasePoolMax();
  }

  ParArrayND<bool> new_mask("Newly created particles", nmax_pool_);
  auto new_mask_h = new_mask.GetHostMirror();
  for (int n = 0; n < nmax_pool_; n++) {
    new_mask_h(n) = false;
  }

  auto mask_h = mask_.data.GetHostMirror();
  mask_h.DeepCopy(mask_.data);
  auto blockIndex_h = blockIndex_.GetHostMirrorAndCopy();

  auto free_index = free_indices_.begin();

  new_indices = ParArrayND<int>("New indices", num_to_add);
  auto new_indices_h = new_indices.GetHostMirror();

  // Don't bother sanitizing the memory
  for (int n = 0; n < num_to_add; n++) {
    mask_h(*free_index) = true;
    new_mask_h(*free_index) = true;
    blockIndex_h(*free_index) = this_block_;
    max_active_index_ = std::max<int>(max_active_index_, *free_index);
    new_indices_h(n) = *free_index;

    free_index = free_indices_.erase(free_index);
  }

  new_indices.DeepCopy(new_indices_h);

  num_active_ += num_to_add;

  new_mask.DeepCopy(new_mask_h);
  mask_.data.DeepCopy(mask_h);
  blockIndex_.DeepCopy(blockIndex_h);

  return new_mask;
}

// No active particles: nmax_active_index = -1
// No particles removed: nmax_active_index unchanged
// Particles removed: nmax_active_index is new max active index
void Swarm::RemoveMarkedParticles() {
<<<<<<< HEAD
  GetBlockPointer()->exec_space.fence();
  //int new_max_active_index = unset_index_; // TODO(BRR) this is a magic number, needed for Defrag()

=======
>>>>>>> b6366bfc
  auto mask_h = mask_.data.GetHostMirrorAndCopy();
  auto marked_for_removal_h = marked_for_removal_.data.GetHostMirror();
  marked_for_removal_h.DeepCopy(marked_for_removal_.data);

  // loop backwards to keep free_indices_ updated correctly
  for (int n = max_active_index_; n >= 0; n--) {
    if (mask_h(n)) {
      if (marked_for_removal_h(n)) {
        mask_h(n) = false;
        free_indices_.push_front(n);
        num_active_ -= 1;
        if (n == max_active_index_) {
          max_active_index_ -= 1;
        }
        marked_for_removal_h(n) = false;
<<<<<<< HEAD
      } //else {
      //  new_max_active_index = n;
      //}
=======
      }
>>>>>>> b6366bfc
    }
  }

  mask_.data.DeepCopy(mask_h);
  marked_for_removal_.data.DeepCopy(marked_for_removal_h);
}

void Swarm::Defrag() {
  GetBlockPointer()->exec_space.fence();
  // TODO(BRR) Could this algorithm be more efficient? Does it matter?
  // Add 1 to convert max index to max number
  int num_free = (max_active_index_ + 1) - num_active_;
  auto pmb = GetBlockPointer();

  ParArrayND<int> from_to_indices("from_to_indices", max_active_index_ + 1);
  auto from_to_indices_h = from_to_indices.GetHostMirror();

  auto mask_h = mask_.data.GetHostMirrorAndCopy();

  for (int n = 0; n <= max_active_index_; n++) {
    from_to_indices_h(n) = unset_index_;
  }

  std::list<int> new_free_indices;

  int index = max_active_index_;
  for (int n = 0; n < num_free; n++) {
    while (mask_h(index) == false) {
      index--;
    }
    int index_to_move_from = index;
    index--;

    // Below this number "moved" particles should actually stay in place
    if (index_to_move_from < num_active_) {
      break;
    }
    int index_to_move_to = free_indices_.front();
    free_indices_.pop_front();
    new_free_indices.push_back(index_to_move_from);
    from_to_indices_h(index_to_move_from) = index_to_move_to;
  }

  // Not all these sorts may be necessary
  free_indices_.sort();
  new_free_indices.sort();
  free_indices_.merge(new_free_indices);

  from_to_indices.DeepCopy(from_to_indices_h);

  auto mask = mask_.Get();
  pmb->par_for(
      "Swarm::DefragMask", 0, max_active_index_, KOKKOS_LAMBDA(const int n) {
        if (from_to_indices(n) >= 0) {
          mask(from_to_indices(n)) = mask(n);
          mask(n) = false;
        }
      });

  // TODO(BRR) Use SwarmPacks to reduce number of kernel launches
  for (int m = 0; m < intVector_.size(); m++) {
    auto &vec = intVector_[m]->Get();
    pmb->par_for(
        "Swarm::DefragInt", 0, max_active_index_, KOKKOS_LAMBDA(const int n) {
          if (from_to_indices(n) >= 0) {
            vec(from_to_indices(n)) = vec(n);
          }
        });
  }

  for (int m = 0; m < realVector_.size(); m++) {
    auto &vec = realVector_[m]->Get();
    pmb->par_for(
        "Swarm::DefragReal", 0, max_active_index_, KOKKOS_LAMBDA(const int n) {
          if (from_to_indices(n) >= 0) {
            vec(from_to_indices(n)) = vec(n);
          }
        });
  }

  // Update max_active_index_
  max_active_index_ = num_active_ - 1;

  GetBlockPointer()->exec_space.fence();
}

void Swarm::SetupPersistentMPI() {
  printf("[%i] SetupPersistentMPI\n", Globals::my_rank);
  vbvar->SetupPersistentMPI();

  allreduce_request_ = MPI_REQUEST_NULL;

  // Index into neighbor blocks
  auto pmb = GetBlockPointer();
  auto neighborIndices_h = neighborIndices_.GetHostMirror();

  // Region belonging to this meshblock
  // for (int k = 1; k < 3; k++) {
  for (int k = 0; k < 4; k++) { // 2D ONLY!
    for (int j = 1; j < 3; j++) {
      for (int i = 1; i < 3; i++) {
        neighborIndices_h(k, j, i) = this_block_;
      }
    }
  }

  int ndim = pmb->pmy_mesh->ndim;

  PARTHENON_REQUIRE(ndim == 2, "Only 2D tested right now!");

  for (int n = 0; n < pmb->pbval->nneighbor; n++) {
    NeighborBlock &nb = pmb->pbval->neighbor[n];
    PARTHENON_REQUIRE(pmb->loc.level == nb.snb.level,
                      "Particles do not currently support AMR!");

    int i = nb.ni.ox1;
    int j = nb.ni.ox2;
    int k = nb.ni.ox3;

    if (ndim == 1) {
      if (i == -1) {
        neighborIndices_h(0, 0, 0) = n;
      } else if (i == 0) {
        neighborIndices_h(0, 0, 1) = n;
        neighborIndices_h(0, 0, 2) = n;
      } else {
        neighborIndices_h(0, 0, 3) = n;
      }
    } else if (ndim == 2) {
      if (i == -1) {
        if (j == -1) {
          neighborIndices_h(0, 0, 0) = n;
        } else if (j == 0) {
          neighborIndices_h(0, 1, 0) = n;
          neighborIndices_h(0, 2, 0) = n;
        } else if (j == 1) {
          neighborIndices_h(0, 3, 0) = n;
        }
      } else if (i == 0) {
        if (j == -1) {
          neighborIndices_h(0, 0, 1) = n;
          neighborIndices_h(0, 0, 2) = n;
        } else if (j == 1) {
          neighborIndices_h(0, 3, 1) = n;
          neighborIndices_h(0, 3, 2) = n;
        }
      } else if (i == 1) {
        if (j == -1) {
          neighborIndices_h(0, 0, 3) = n;
        } else if (j == 0) {
          neighborIndices_h(0, 1, 3) = n;
          neighborIndices_h(0, 2, 3) = n;
        } else if (j == 1) {
          neighborIndices_h(0, 3, 3) = n;
        }
      }
    } else {
      PARTHENON_FAIL("3D particles not currently supported!");
    }
  }

  neighborIndices_.DeepCopy(neighborIndices_h);
}

bool Swarm::Send(BoundaryCommSubset phase) {
  GetBlockPointer()->exec_space.fence();
  printf("[%i] Send\n", Globals::my_rank);
  if (mpiStatus == true) {
    printf("mpiStatus is true!\n");
    return true;
  }

  auto blockIndex_h = blockIndex_.GetHostMirrorAndCopy();
  auto mask_h = mask_.data.GetHostMirrorAndCopy();
  auto swarm_d = GetDeviceContext();

  auto pmb = GetBlockPointer();

  // Fence to make sure particles aren't currently being transported locally
  pmb->exec_space.fence();

  int nbmax = vbvar->bd_var_.nbmax;
  ParArrayND<int> num_particles_to_send("npts", nbmax);
  auto num_particles_to_send_h = num_particles_to_send.GetHostMirror();
  for (int n = 0; n < nbmax; n++) {
    num_particles_to_send_h(n) = 0;
  }
  int particle_size = GetParticleDataSize();
  vbvar->particle_size = particle_size;

  int max_indices_size = 0;
  for (int n = 0; n <= max_active_index_; n++) {
    if (mask_h(n)) {
      // This particle should be sent
      if (blockIndex_h(n) >= 0) {
        num_particles_to_send_h(blockIndex_h(n))++;
        if (max_indices_size < num_particles_to_send_h(blockIndex_h(n))) {
          max_indices_size = num_particles_to_send_h(blockIndex_h(n));
        }
      }
    }
  }
  // Not a ragged-right array, just for convenience
  ParArrayND<int> particle_indices_to_send("Particle indices to send", nbmax,
                                           max_indices_size);
  auto particle_indices_to_send_h = particle_indices_to_send.GetHostMirror();
  std::vector<int> counter(nbmax, 0);
  for (int n = 0; n <= max_active_index_; n++) {
    if (mask_h(n)) {
      if (blockIndex_h(n) >= 0) {
        particle_indices_to_send_h(blockIndex_h(n), counter[blockIndex_h(n)]) = n;
        counter[blockIndex_h(n)]++;
      }
    }
  }
  num_particles_to_send.DeepCopy(num_particles_to_send_h);
  particle_indices_to_send.DeepCopy(particle_indices_to_send_h);

  for (int n = 0; n < nbmax; n++) {
    // Resize buffer if too small
    auto sendbuf = vbvar->bd_var_.send[n];
    if (sendbuf.extent(0) < num_particles_to_send_h(n) * particle_size) {
      sendbuf = ParArray1D<Real>("Buffer", num_particles_to_send_h(n) * particle_size);
      vbvar->bd_var_.send[n] = sendbuf;
    }
    vbvar->send_size[n] = num_particles_to_send_h(n) * particle_size;
  }

  SwarmVariablePack<Real> vreal;
  SwarmVariablePack<int> vint;
  PackAllVariables(vreal, vint);
  int real_vars_size = realVector_.size();
  int int_vars_size = intVector_.size();

  auto bdvar = vbvar->bd_var_;
  pmb->par_for(
      "Pack Buffers", 0, max_indices_size,
      KOKKOS_LAMBDA(const int n) {        // Max index
        for (int m = 0; m < nbmax; m++) { // Number of neighbors
          if (n < num_particles_to_send(m)) {
            int swarm_index = particle_indices_to_send(m, n);
            int buffer_index = n * particle_size;
            swarm_d.MarkParticleForRemoval(swarm_index);
            for (int i = 0; i < real_vars_size; i++) {
              bdvar.send[m](buffer_index) = vreal(i, swarm_index);
              buffer_index++;
            }
            for (int i = 0; i < int_vars_size; i++) {
              bdvar.send[m](buffer_index) = static_cast<Real>(vint(i, swarm_index));
              buffer_index++;
            }
          }
        }
      });

  // Count all the particles that are Active and Not on this block, if nonzero,
  // copy into buffers (if no send already for that buffer) and send

  vbvar->Send(phase);
  return false;
}

vpack_types::SwarmVarList<Real> Swarm::MakeRealList_(std::vector<std::string> &names) {
  int size = 0;
  vpack_types::SwarmVarList<Real> vars;

  for (auto it = realVector_.rbegin(); it != realVector_.rend(); ++it) {
    auto v = *it;
    vars.push_front(v);
    size++;
  }
  // Get names in same order as list
  names.resize(size);
  int it = 0;
  for (auto &v : vars) {
    names[it++] = v->label();
  }
  return vars;
}

vpack_types::SwarmVarList<int> Swarm::MakeIntList_(std::vector<std::string> &names) {
  int size = 0;
  vpack_types::SwarmVarList<int> vars;

  for (auto it = intVector_.rbegin(); it != intVector_.rend(); ++it) {
    auto v = *it;
    vars.push_front(v);
    size++;
  }
  // Get names in same order as list
  names.resize(size);
  int it = 0;
  for (auto &v : vars) {
    names[it++] = v->label();
  }
  return vars;
}

SwarmVariablePack<Real> Swarm::PackAllVariablesReal(PackIndexMap &vmap) {
  std::vector<std::string> names;
  for (auto &v : realVector_) {
    names.push_back(v->label());
  }
  return PackVariablesReal(names, vmap);
}

SwarmVariablePack<Real> Swarm::PackVariablesReal(const std::vector<std::string> &names,
                                                 PackIndexMap &vmap) {
  std::vector<std::string> expanded_names = names;
  vpack_types::SwarmVarList<Real> vars = MakeRealList_(expanded_names);

  auto kvpair = varPackMapReal_.find(expanded_names);
  if (kvpair == varPackMapReal_.end()) {
    auto pack = MakeSwarmPack<Real>(vars, &vmap);
    SwarmPackIndxPair<Real> value;
    value.pack = pack;
    value.map = vmap;
    varPackMapReal_[expanded_names] = value;
    return pack;
  }
  vmap = (kvpair->second).map;
  return (kvpair->second).pack;
}
SwarmVariablePack<int> Swarm::PackVariablesInt(const std::vector<std::string> &names,
                                               PackIndexMap &vmap) {
  std::vector<std::string> expanded_names = names;
  vpack_types::SwarmVarList<int> vars = MakeIntList_(expanded_names);

  auto kvpair = varPackMapInt_.find(expanded_names);
  if (kvpair == varPackMapInt_.end()) {
    auto pack = MakeSwarmPack<int>(vars, &vmap);
    SwarmPackIndxPair<int> value;
    value.pack = pack;
    value.map = vmap;
    varPackMapInt_[expanded_names] = value;
    return pack;
  }
  vmap = (kvpair->second).map;
  return (kvpair->second).pack;
}

bool Swarm::Receive(BoundaryCommSubset phase) {
  // TODO(BRR) is this fence necessary?
  GetBlockPointer()->exec_space.fence();
  auto pmb = GetBlockPointer();
  printf("[%i] Receive\n", Globals::my_rank);
  if (mpiStatus == true) {
    return true;
  }

  // Populate buffers
  vbvar->Receive(phase);

  // Copy buffers into swarm data on this proc
  int maxneighbor = vbvar->bd_var_.nbmax;
  int total_received_particles = 0;
  std::vector<int> neighbor_received_particles(maxneighbor);
  for (int n = 0; n < maxneighbor; n++) {
    total_received_particles += vbvar->recv_size[n] / vbvar->particle_size;
    neighbor_received_particles[n] = vbvar->recv_size[n] / vbvar->particle_size;
  }

  ParArrayND<int> new_indices;
  auto new_mask = AddEmptyParticles(total_received_particles, new_indices);
  SwarmVariablePack<Real> vreal;
  SwarmVariablePack<int> vint;
  PackAllVariables(vreal, vint);
  int real_vars_size = realVector_.size();
  int int_vars_size = intVector_.size();

  ParArrayND<int> neighbor_index("Neighbor index", total_received_particles);
  ParArrayND<int> buffer_index("Buffer index", total_received_particles);
  auto neighbor_index_h = neighbor_index.GetHostMirror();
  auto buffer_index_h = buffer_index.GetHostMirror();
  int nid = 0;
  int per_neighbor_count = 0;

  int id = 0;
  for (int n = 0; n < maxneighbor; n++) {
    for (int m = 0; m < neighbor_received_particles[n]; m++) {
      neighbor_index_h(id) = n;
      buffer_index_h(id) = m;
      id++;
    }
  }
  neighbor_index.DeepCopy(neighbor_index_h);
  buffer_index.DeepCopy(buffer_index_h);

  // construct map from buffer index to swarm index (or just return vector of indices!)
  int particle_size = GetParticleDataSize();

  auto bdvar = vbvar->bd_var_;
  pmb->par_for(
      "Unpack buffers", 0, total_received_particles - 1, KOKKOS_LAMBDA(const int n) {
        int sid = new_indices(n);
        int nid = neighbor_index(n);
        int bid = buffer_index(n);
        for (int i = 0; i < real_vars_size; i++) {
          vreal(i, sid) = bdvar.recv[nid](bid * particle_size + i);
        }
        for (int i = 0; i < int_vars_size; i++) {
          vint(i, sid) = static_cast<int>(
              bdvar.recv[nid]((real_vars_size + bid) * particle_size + i));
        }
      });

  return false;
}

void Swarm::PackAllVariables(SwarmVariablePack<Real> &vreal,
                             SwarmVariablePack<int> &vint) {
  PackIndexMap rmap, imap;
  std::vector<std::string> real_vars;
  std::vector<std::string> int_vars;
  for (auto &realVar : realVector_) {
    real_vars.push_back(realVar->label());
  }
  int real_vars_size = realVector_.size();
  int int_vars_size = intVector_.size();
  for (auto &intVar : intVector_) {
    int_vars.push_back(intVar->label());
  }
  vreal = PackVariablesReal(real_vars, rmap);
  vint = PackVariablesInt(int_vars, imap);
}

void Swarm::allocateComms(std::weak_ptr<MeshBlock> wpmb) {
  printf("[%i] allocateComms\n", Globals::my_rank);
  if (wpmb.expired()) return;

  std::shared_ptr<MeshBlock> pmb = wpmb.lock();

  // Create the boundary object
  vbvar = std::make_shared<BoundarySwarm>(pmb);

  // Enroll SwarmVariables
}

} // namespace parthenon<|MERGE_RESOLUTION|>--- conflicted
+++ resolved
@@ -348,12 +348,6 @@
 // No particles removed: nmax_active_index unchanged
 // Particles removed: nmax_active_index is new max active index
 void Swarm::RemoveMarkedParticles() {
-<<<<<<< HEAD
-  GetBlockPointer()->exec_space.fence();
-  //int new_max_active_index = unset_index_; // TODO(BRR) this is a magic number, needed for Defrag()
-
-=======
->>>>>>> b6366bfc
   auto mask_h = mask_.data.GetHostMirrorAndCopy();
   auto marked_for_removal_h = marked_for_removal_.data.GetHostMirror();
   marked_for_removal_h.DeepCopy(marked_for_removal_.data);
@@ -369,13 +363,7 @@
           max_active_index_ -= 1;
         }
         marked_for_removal_h(n) = false;
-<<<<<<< HEAD
-      } //else {
-      //  new_max_active_index = n;
-      //}
-=======
       }
->>>>>>> b6366bfc
     }
   }
 
