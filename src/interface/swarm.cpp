--- conflicted
+++ resolved
@@ -38,15 +38,12 @@
   const IndexRange &ib = pmb->cellbounds.GetBoundsI(IndexDomain::interior);
   const IndexRange &jb = pmb->cellbounds.GetBoundsJ(IndexDomain::interior);
   const IndexRange &kb = pmb->cellbounds.GetBoundsK(IndexDomain::interior);
-<<<<<<< HEAD
-=======
   context.ib_s_ = ib.s;
   context.jb_s_ = jb.s;
   context.kb_s_ = kb.s;
   context.dx1_ = (pmb->coords.x1f(ib.e + 1) - pmb->coords.x1f(ib.s))/(ib.e - ib.s + 1);
   context.dx2_ = (pmb->coords.x2f(jb.e + 1) - pmb->coords.x2f(jb.s))/(jb.e - jb.s + 1);
   context.dx3_ = (pmb->coords.x3f(kb.e + 1) - pmb->coords.x3f(kb.s))/(kb.e - kb.s + 1);
->>>>>>> 9e691b39
   context.x_min_ = pmb->coords.x1f(ib.s);
   context.y_min_ = pmb->coords.x2f(jb.s);
   context.z_min_ = pmb->coords.x3f(kb.s);
@@ -151,28 +148,6 @@
     PARTHENON_THROW(msg);
   }
 
-<<<<<<< HEAD
-  printf("bcs[5] = %i\n", static_cast<int>(bcs[5]));
-  printf("%i %i %i %i %i\n",
-     static_cast<int>(BoundaryFlag::undef),
-     static_cast<int>(BoundaryFlag::reflect),
-     static_cast<int>(BoundaryFlag::outflow),
-     static_cast<int>(BoundaryFlag::periodic),
-     static_cast<int>(BoundaryFlag::user));
-  if (bcs[5] == BoundaryFlag::reflect) {
-    printf("%s:%i\n", __FILE__, __LINE__);
-    bounds[5] == DeviceAllocate<ParticleBoundOX3Reflect>();
-    printf("bounds 5: %p\n", bounds[5].get());
-    exit(-1);
-  } else if (bcs[5] == BoundaryFlag::outflow) {
-    printf("%s:%i\n", __FILE__, __LINE__);
-    bounds[5] = DeviceAllocate<ParticleBoundOX3Outflow>();
-  } else if (bcs[5] == BoundaryFlag::periodic) {
-    printf("%s:%i\n", __FILE__, __LINE__);
-    bounds[5] = DeviceAllocate<ParticleBoundOX3Periodic>();
-  } else if (bcs[5] != BoundaryFlag::user) {
-    printf("%s:%i\n", __FILE__, __LINE__);
-=======
   if (bcs[5] == BoundaryFlag::reflect) {
     bounds[5] == DeviceAllocate<ParticleBoundOX3Reflect>();
   } else if (bcs[5] == BoundaryFlag::outflow) {
@@ -180,16 +155,11 @@
   } else if (bcs[5] == BoundaryFlag::periodic) {
     bounds[5] = DeviceAllocate<ParticleBoundOX3Periodic>();
   } else if (bcs[5] != BoundaryFlag::user) {
->>>>>>> 9e691b39
     msg << "ox3 boundary flag " << static_cast<int>(bcs[5]) << " not supported!";
     PARTHENON_THROW(msg);
   }
 
   for (int n = 0; n < 6; n++) {
-<<<<<<< HEAD
-    printf("%s:%i\n", __FILE__, __LINE__);
-=======
->>>>>>> 9e691b39
     pbounds.bounds[n] = bounds[n].get();
     PARTHENON_REQUIRE(pbounds.bounds[n] != nullptr, "Null device boundary condition pointer!");
   }
@@ -357,15 +327,11 @@
 
 ParArrayND<bool> Swarm::AddEmptyParticles(const int num_to_add,
                                           ParArrayND<int> &new_indices) {
-<<<<<<< HEAD
   if (num_to_add <= 0) {
     new_indices = ParArrayND<int>();
     return ParArrayND<bool>();
   }
 
-=======
-  PARTHENON_REQUIRE(num_to_add > 0, "Attempting to add fewer than 1 new particles!");
->>>>>>> 9e691b39
   while (free_indices_.size() < num_to_add) {
     increasePoolMax();
   }
@@ -526,7 +492,15 @@
   const int ndim = pmb->pmy_mesh->ndim;
   auto neighborIndices_h = neighborIndices_.GetHostMirror();
 
-<<<<<<< HEAD
+  // Initialize array in event of zero neighbors
+  for (int k = 0; k < 4; k++) {
+    for (int j = 0; j < 4; j++) {
+      for (int i = 0; i < 4; i++) {
+        neighborIndices_h(k, j, i) = 0;
+      }
+    }
+  }
+
   // Indicate which neighbor regions correspond to this meshblock
   const int kmin = 0;
   const int kmax = 4;
@@ -567,6 +541,15 @@
   const int ndim = pmb->pmy_mesh->ndim;
   auto neighborIndices_h = neighborIndices_.GetHostMirror();
 
+  // Initialize array in event of zero neighbors
+  for (int k = 0; k < 4; k++) {
+    for (int j = 0; j < 4; j++) {
+      for (int i = 0; i < 4; i++) {
+        neighborIndices_h(k, j, i) = 0;
+      }
+    }
+  }
+
   // Indicate which neighbor regions correspond to this meshblock
   const int kmin = 0;
   const int kmax = 4;
@@ -625,6 +608,15 @@
   auto pmb = GetBlockPointer();
   const int ndim = pmb->pmy_mesh->ndim;
   auto neighborIndices_h = neighborIndices_.GetHostMirror();
+
+  // Initialize array in event of zero neighbors
+  for (int k = 0; k < 4; k++) {
+    for (int j = 0; j < 4; j++) {
+      for (int i = 0; i < 4; i++) {
+        neighborIndices_h(k, j, i) = 0;
+      }
+    }
+  }
 
   // Indicate which neighbor regions correspond to this meshblock
   const int kmin = 1;
@@ -775,7 +767,10 @@
   //}
 
   const int nbmax = pmb->pbval->nneighbor;
-  num_particles_to_send_ = ParArrayND<int>("npts", nbmax);
+  printf("nbmax: %i ndim: %i\n", nbmax, ndim);
+  if (nbmax > 0) {
+    num_particles_to_send_ = ParArrayND<int>("npts", nbmax);
+  }
 
   // Build up convenience array of neighbor indices
   if (ndim == 1) {
@@ -788,6 +783,16 @@
     PARTHENON_FAIL("ndim must be 1, 2, or 3 for particles!");
   }
 
+  // TODO(BRR) TEMP!
+  auto neighborIndices_h = neighborIndices_.GetHostMirror();
+  for (int k = 0; k < 4; k++) {
+    for (int j = 0; j < 4; j++) {
+      for (int i = 0; i < 4; i++) {
+        printf("[%i %i %i] neighbor: %i\n", k, j, i, neighborIndices_h(k, j, i));
+      }
+    }
+   }
+
   neighbor_received_particles_.resize(vbswarm->bd_var_.nbmax);
 }
 
@@ -796,10 +801,11 @@
   auto mask_h = mask_.data.GetHostMirrorAndCopy();
   auto swarm_d = GetDeviceContext();
   auto pmb = GetBlockPointer();
+  //const int nbmax = vbswarm->bd_var_.nbmax;
+  const int nbmax = pmb->pbval->nneighbor;
 
   // Fence to make sure particles aren't currently being transported locally
   pmb->exec_space.fence();
-  const int nbmax = vbswarm->bd_var_.nbmax;
   auto num_particles_to_send_h = num_particles_to_send_.GetHostMirror();
   for (int n = 0; n < nbmax; n++) {
     num_particles_to_send_h(n) = 0;
@@ -859,7 +865,7 @@
   auto swarm_d = GetDeviceContext();
   auto pmb = GetBlockPointer();
   const int particle_size = GetParticleDataSize();
-  const int nbmax = vbswarm->bd_var_.nbmax;
+  const int nbmax = pmb->pbval->nneighbor;
 
   auto &intVector_ = std::get<getType<int>()>(Vectors_);
   auto &realVector_ = std::get<getType<Real>()>(Vectors_);
@@ -873,9 +879,6 @@
   int int_vars_size = intVector_.size();
 
   auto bcs = this->pbounds;
-  for (int l = 0; l < 6; l++) {
-    printf("bc[%i]: %p\n", l, bcs.bounds[l]);
-  }
 
   auto &bdvar = vbswarm->bd_var_;
   auto num_particles_to_send = num_particles_to_send_;
@@ -904,14 +907,51 @@
 }
 
 bool Swarm::Send(BoundaryCommSubset phase) {
-  // Query particles for those to be sent
-  int max_indices_size = CountParticlesToSend_();
-
-  // Prepare buffers for send operations
-  LoadBuffers_(max_indices_size);
-
-  // Send buffer data
-  vbswarm->Send(phase);
+  auto pmb = GetBlockPointer();
+  const int nneighbor = pmb->pbval->nneighbor;
+
+  if (nneighbor == 0) {
+    // Process physical boundary conditions on "sent" particles
+    auto blockIndex_h = blockIndex_.GetHostMirrorAndCopy();
+    auto mask_h = mask_.data.GetHostMirrorAndCopy();
+
+    int total_sent_particles = 0;
+
+    int max_indices_size = 0;
+    for (int n = 0; n <= max_active_index_; n++) {
+      if (mask_h(n)) {
+        // This particle should be "sent"
+        if (blockIndex_h(n) >= 0) {
+          total_sent_particles++;
+        }
+      }
+    }
+
+    if (total_sent_particles > 0) {
+      ParArrayND<int> new_indices("new indices", total_sent_particles);
+      int sent_particle_index = 0;
+      for (int n = 0; n <= max_active_index_; n++) {
+        if (mask_h(n)) {
+          if (blockIndex_h(n) >= 0) {
+            new_indices(sent_particle_index) = n;
+            sent_particle_index++;
+          }
+        }
+      }
+
+      ApplyBoundaries_(total_sent_particles, new_indices);
+    }
+  } else {
+    // Query particles for those to be sent
+    int max_indices_size = CountParticlesToSend_();
+
+    // Prepare buffers for send operations
+    LoadBuffers_(max_indices_size);
+
+    // Send buffer data
+    vbswarm->Send(phase);
+  }
+
   return true;
 }
 
@@ -944,15 +984,6 @@
       buffer_index_h(id) = m;
       id++;
     }
-=======
-  // Initialize array in event of zero neighbors
-  for (int k = 0; k < 4; k++) {
-    for (int j = 0; j < 4; j++) {
-      for (int i = 0; i < 4; i++) {
-        neighborIndices_h(k, j, i) = 0;
-      }
-    }
->>>>>>> 9e691b39
   }
   neighbor_index.DeepCopy(neighbor_index_h);
   buffer_index.DeepCopy(buffer_index_h);
@@ -990,529 +1021,6 @@
     auto swarm_d = GetDeviceContext();
     auto bcs = this->pbounds;
 
-<<<<<<< HEAD
-=======
-  // Indicate which neighbor regions correspond to this meshblock
-  const int kmin = 0;
-  const int kmax = 4;
-  const int jmin = 0;
-  const int jmax = 4;
-  const int imin = 1;
-  const int imax = 3;
-  for (int k = kmin; k < kmax; k++) {
-    for (int j = jmin; j < jmax; j++) {
-      for (int i = imin; i < imax; i++) {
-        neighborIndices_h(k, j, i) = this_block_;
-      }
-    }
-  }
-
-  auto mesh_bcs = pmb->pmy_mesh->mesh_bcs;
-  // Indicate which neighbor regions correspond to each neighbor meshblock
-  for (int n = 0; n < pmb->pbval->nneighbor; n++) {
-    NeighborBlock &nb = pmb->pbval->neighbor[n];
-
-    const int i = nb.ni.ox1;
-
-    if (i == -1) {
-      neighborIndices_h(0, 0, 0) = n;
-    } else if (i == 0) {
-      neighborIndices_h(0, 0, 1) = n;
-      neighborIndices_h(0, 0, 2) = n;
-    } else {
-      neighborIndices_h(0, 0, 3) = n;
-    }
-  }
-
-  neighborIndices_.DeepCopy(neighborIndices_h);
-}
-
-void Swarm::SetNeighborIndices2D_() {
-  auto pmb = GetBlockPointer();
-  const int ndim = pmb->pmy_mesh->ndim;
-  auto neighborIndices_h = neighborIndices_.GetHostMirror();
-
-  // Initialize array in event of zero neighbors
-  for (int k = 0; k < 4; k++) {
-    for (int j = 0; j < 4; j++) {
-      for (int i = 0; i < 4; i++) {
-        neighborIndices_h(k, j, i) = 0;
-      }
-    }
-  }
-
-  // Indicate which neighbor regions correspond to this meshblock
-  const int kmin = 0;
-  const int kmax = 4;
-  const int jmin = 1;
-  const int jmax = 3;
-  const int imin = 1;
-  const int imax = 3;
-  for (int k = kmin; k < kmax; k++) {
-    for (int j = jmin; j < jmax; j++) {
-      for (int i = imin; i < imax; i++) {
-        neighborIndices_h(k, j, i) = this_block_;
-      }
-    }
-  }
-
-  // Indicate which neighbor regions correspond to each neighbor meshblock
-  for (int n = 0; n < pmb->pbval->nneighbor; n++) {
-    NeighborBlock &nb = pmb->pbval->neighbor[n];
-
-    const int i = nb.ni.ox1;
-    const int j = nb.ni.ox2;
-
-    if (i == -1) {
-      if (j == -1) {
-        neighborIndices_h(0, 0, 0) = n;
-      } else if (j == 0) {
-        neighborIndices_h(0, 1, 0) = n;
-        neighborIndices_h(0, 2, 0) = n;
-      } else if (j == 1) {
-        neighborIndices_h(0, 3, 0) = n;
-      }
-    } else if (i == 0) {
-      if (j == -1) {
-        neighborIndices_h(0, 0, 1) = n;
-        neighborIndices_h(0, 0, 2) = n;
-      } else if (j == 1) {
-        neighborIndices_h(0, 3, 1) = n;
-        neighborIndices_h(0, 3, 2) = n;
-      }
-    } else if (i == 1) {
-      if (j == -1) {
-        neighborIndices_h(0, 0, 3) = n;
-      } else if (j == 0) {
-        neighborIndices_h(0, 1, 3) = n;
-        neighborIndices_h(0, 2, 3) = n;
-      } else if (j == 1) {
-        neighborIndices_h(0, 3, 3) = n;
-      }
-    }
-  }
-
-  neighborIndices_.DeepCopy(neighborIndices_h);
-}
-
-void Swarm::SetNeighborIndices3D_() {
-  auto pmb = GetBlockPointer();
-  const int ndim = pmb->pmy_mesh->ndim;
-  auto neighborIndices_h = neighborIndices_.GetHostMirror();
-
-  // Initialize array in event of zero neighbors
-  for (int k = 0; k < 4; k++) {
-    for (int j = 0; j < 4; j++) {
-      for (int i = 0; i < 4; i++) {
-        neighborIndices_h(k, j, i) = 0;
-      }
-    }
-  }
-
-  // Indicate which neighbor regions correspond to this meshblock
-  const int kmin = 1;
-  const int kmax = 3;
-  const int jmin = 1;
-  const int jmax = 3;
-  const int imin = 1;
-  const int imax = 3;
-  for (int k = kmin; k < kmax; k++) {
-    for (int j = jmin; j < jmax; j++) {
-      for (int i = imin; i < imax; i++) {
-        neighborIndices_h(k, j, i) = this_block_;
-      }
-    }
-  }
-
-  // Indicate which neighbor regions correspond to each neighbor meshblock
-  for (int n = 0; n < pmb->pbval->nneighbor; n++) {
-    NeighborBlock &nb = pmb->pbval->neighbor[n];
-
-    const int i = nb.ni.ox1;
-    const int j = nb.ni.ox2;
-    const int k = nb.ni.ox3;
-
-    if (i == -1) {
-      if (j == -1) {
-        if (k == -1) {
-          neighborIndices_h(0, 0, 0) = n;
-        } else if (k == 0) {
-          neighborIndices_h(1, 0, 0) = n;
-          neighborIndices_h(2, 0, 0) = n;
-        } else if (k == 1) {
-          neighborIndices_h(3, 0, 0) = n;
-        }
-      } else if (j == 0) {
-        if (k == -1) {
-          neighborIndices_h(0, 1, 0) = n;
-          neighborIndices_h(0, 2, 0) = n;
-        } else if (k == 0) {
-          neighborIndices_h(1, 1, 0) = n;
-          neighborIndices_h(1, 2, 0) = n;
-          neighborIndices_h(2, 1, 0) = n;
-          neighborIndices_h(2, 2, 0) = n;
-        } else if (k == 1) {
-          neighborIndices_h(3, 1, 0) = n;
-          neighborIndices_h(3, 2, 0) = n;
-        }
-      } else if (j == 1) {
-        if (k == -1) {
-          neighborIndices_h(0, 3, 0) = n;
-        } else if (k == 0) {
-          neighborIndices_h(1, 3, 0) = n;
-          neighborIndices_h(2, 3, 0) = n;
-        } else if (k == 1) {
-          neighborIndices_h(3, 3, 0) = n;
-        }
-      }
-    } else if (i == 0) {
-      if (j == -1) {
-        if (k == -1) {
-          neighborIndices_h(0, 0, 1) = n;
-          neighborIndices_h(0, 0, 2) = n;
-        } else if (k == 0) {
-          neighborIndices_h(1, 0, 1) = n;
-          neighborIndices_h(1, 0, 2) = n;
-          neighborIndices_h(2, 0, 1) = n;
-          neighborIndices_h(2, 0, 2) = n;
-        } else if (k == 1) {
-          neighborIndices_h(3, 0, 1) = n;
-          neighborIndices_h(3, 0, 2) = n;
-        }
-      } else if (j == 0) {
-        if (k == -1) {
-          neighborIndices_h(0, 1, 1) = n;
-          neighborIndices_h(0, 1, 2) = n;
-          neighborIndices_h(0, 2, 1) = n;
-          neighborIndices_h(0, 2, 2) = n;
-        } else if (k == 1) {
-          neighborIndices_h(3, 1, 1) = n;
-          neighborIndices_h(3, 1, 2) = n;
-          neighborIndices_h(3, 2, 1) = n;
-          neighborIndices_h(3, 2, 2) = n;
-        }
-      } else if (j == 1) {
-        if (k == -1) {
-          neighborIndices_h(0, 3, 1) = n;
-          neighborIndices_h(0, 3, 2) = n;
-        } else if (k == 0) {
-          neighborIndices_h(1, 3, 1) = n;
-          neighborIndices_h(1, 3, 2) = n;
-          neighborIndices_h(2, 3, 1) = n;
-          neighborIndices_h(2, 3, 2) = n;
-        } else if (k == 1) {
-          neighborIndices_h(3, 3, 1) = n;
-          neighborIndices_h(3, 3, 2) = n;
-        }
-      }
-    } else if (i == 1) {
-      if (j == -1) {
-        if (k == -1) {
-          neighborIndices_h(0, 0, 3) = n;
-        } else if (k == 0) {
-          neighborIndices_h(1, 0, 3) = n;
-          neighborIndices_h(2, 0, 3) = n;
-        } else if (k == 1) {
-          neighborIndices_h(3, 0, 3) = n;
-        }
-      } else if (j == 0) {
-        if (k == -1) {
-          neighborIndices_h(0, 1, 3) = n;
-          neighborIndices_h(0, 2, 3) = n;
-        } else if (k == 0) {
-          neighborIndices_h(1, 1, 3) = n;
-          neighborIndices_h(1, 2, 3) = n;
-          neighborIndices_h(2, 1, 3) = n;
-          neighborIndices_h(2, 2, 3) = n;
-        } else if (k == 1) {
-          neighborIndices_h(3, 1, 3) = n;
-          neighborIndices_h(3, 2, 3) = n;
-        }
-      } else if (j == 1) {
-        if (k == -1) {
-          neighborIndices_h(0, 3, 3) = n;
-        } else if (k == 0) {
-          neighborIndices_h(1, 3, 3) = n;
-          neighborIndices_h(2, 3, 3) = n;
-        } else if (k == 1) {
-          neighborIndices_h(3, 3, 3) = n;
-        }
-      }
-    }
-  }
-
-  neighborIndices_.DeepCopy(neighborIndices_h);
-}
-
-void Swarm::SetupPersistentMPI() {
-  vbswarm->SetupPersistentMPI();
-
-  auto pmb = GetBlockPointer();
-
-  // TODO(BRR) Checks against some current limitations
-  const int ndim = pmb->pmy_mesh->ndim;
-  auto mesh_bcs = pmb->pmy_mesh->mesh_bcs;
-  //for (int n = 0; n < 2 * ndim; n++) {
-  //  PARTHENON_REQUIRE(mesh_bcs[n] == BoundaryFlag::periodic,
-  //                    "Only periodic boundaries supported right now!");
-  //}
-
-  const int nbmax = pmb->pbval->nneighbor;
-  printf("nbmax: %i ndim: %i\n", nbmax, ndim);
-  if (nbmax > 0) {
-    num_particles_to_send_ = ParArrayND<int>("npts", nbmax);
-  }
-
-  // Build up convenience array of neighbor indices
-  if (ndim == 1) {
-    SetNeighborIndices1D_();
-  } else if (ndim == 2) {
-    SetNeighborIndices2D_();
-  } else if (ndim == 3) {
-    SetNeighborIndices3D_();
-  } else {
-    PARTHENON_FAIL("ndim must be 1, 2, or 3 for particles!");
-  }
-
-  // TODO(BRR) TEMP!
-  auto neighborIndices_h = neighborIndices_.GetHostMirror();
-  for (int k = 0; k < 4; k++) {
-    for (int j = 0; j < 4; j++) {
-      for (int i = 0; i < 4; i++) {
-        printf("[%i %i %i] neighbor: %i\n", k, j, i, neighborIndices_h(k, j, i));
-      }
-    }
-   }
-
-  neighbor_received_particles_.resize(vbswarm->bd_var_.nbmax);
-}
-
-int Swarm::CountParticlesToSend_() {
-  auto blockIndex_h = blockIndex_.GetHostMirrorAndCopy();
-  auto mask_h = mask_.data.GetHostMirrorAndCopy();
-  auto swarm_d = GetDeviceContext();
-  auto pmb = GetBlockPointer();
-  //const int nbmax = vbswarm->bd_var_.nbmax;
-  const int nbmax = pmb->pbval->nneighbor;
-
-  // Fence to make sure particles aren't currently being transported locally
-  pmb->exec_space.fence();
-  auto num_particles_to_send_h = num_particles_to_send_.GetHostMirror();
-  for (int n = 0; n < nbmax; n++) {
-    num_particles_to_send_h(n) = 0;
-    auto &nb = pmb->pbval->neighbor[n];
-  }
-  const int particle_size = GetParticleDataSize();
-  vbswarm->particle_size = particle_size;
-
-  int max_indices_size = 0;
-  for (int n = 0; n <= max_active_index_; n++) {
-    if (mask_h(n)) {
-      // This particle should be sent
-      if (blockIndex_h(n) >= 0) {
-        num_particles_to_send_h(blockIndex_h(n))++;
-        if (max_indices_size < num_particles_to_send_h(blockIndex_h(n))) {
-          max_indices_size = num_particles_to_send_h(blockIndex_h(n));
-        }
-      }
-    }
-  }
-  // Size-0 arrays not permitted but we don't want to short-circuit subsequent logic that
-  // indicates completed communications
-  max_indices_size = std::max<int>(1, max_indices_size);
-  // Not a ragged-right array, just for convenience
-
-  particle_indices_to_send_ =
-      ParArrayND<int>("Particle indices to send", nbmax, max_indices_size);
-  auto particle_indices_to_send_h = particle_indices_to_send_.GetHostMirror();
-  std::vector<int> counter(nbmax, 0);
-  for (int n = 0; n <= max_active_index_; n++) {
-    if (mask_h(n)) {
-      if (blockIndex_h(n) >= 0) {
-        particle_indices_to_send_h(blockIndex_h(n), counter[blockIndex_h(n)]) = n;
-        counter[blockIndex_h(n)]++;
-      }
-    }
-  }
-  num_particles_to_send_.DeepCopy(num_particles_to_send_h);
-  particle_indices_to_send_.DeepCopy(particle_indices_to_send_h);
-
-  num_particles_sent_ = 0;
-  for (int n = 0; n < nbmax; n++) {
-    // Resize buffer if too small
-    auto sendbuf = vbswarm->bd_var_.send[n];
-    if (sendbuf.extent(0) < num_particles_to_send_h(n) * particle_size) {
-      sendbuf = ParArray1D<Real>("Buffer", num_particles_to_send_h(n) * particle_size);
-      vbswarm->bd_var_.send[n] = sendbuf;
-    }
-    vbswarm->send_size[n] = num_particles_to_send_h(n) * particle_size;
-    num_particles_sent_ += num_particles_to_send_h(n);
-  }
-
-  return max_indices_size;
-}
-
-void Swarm::LoadBuffers_(const int max_indices_size) {
-  auto swarm_d = GetDeviceContext();
-  auto pmb = GetBlockPointer();
-  const int particle_size = GetParticleDataSize();
-  const int nbmax = pmb->pbval->nneighbor;
-
-  auto &intVector_ = std::get<getType<int>()>(Vectors_);
-  auto &realVector_ = std::get<getType<Real>()>(Vectors_);
-  SwarmVariablePack<Real> vreal;
-  SwarmVariablePack<int> vint;
-  PackIndexMap rmap;
-  PackIndexMap imap;
-  vreal = PackAllVariables<Real>(rmap);
-  vint = PackAllVariables<int>(imap);
-  int real_vars_size = realVector_.size();
-  int int_vars_size = intVector_.size();
-
-  auto bcs = this->pbounds;
-
-  auto &bdvar = vbswarm->bd_var_;
-  auto num_particles_to_send = num_particles_to_send_;
-  auto particle_indices_to_send = particle_indices_to_send_;
-  pmb->par_for(
-      "Pack Buffers", 0, max_indices_size,
-      KOKKOS_LAMBDA(const int n) {        // Max index
-        for (int m = 0; m < nbmax; m++) { // Number of neighbors
-          if (n < num_particles_to_send(m)) {
-            const int sidx = particle_indices_to_send(m, n);
-            int buffer_index = n * particle_size;
-            swarm_d.MarkParticleForRemoval(sidx);
-            for (int i = 0; i < real_vars_size; i++) {
-              bdvar.send[m](buffer_index) = vreal(i, sidx);
-              buffer_index++;
-            }
-            for (int i = 0; i < int_vars_size; i++) {
-              bdvar.send[m](buffer_index) = static_cast<Real>(vint(i, sidx));
-              buffer_index++;
-            }
-          }
-        }
-      });
-
-  RemoveMarkedParticles();
-}
-
-bool Swarm::Send(BoundaryCommSubset phase) {
-  auto pmb = GetBlockPointer();
-  const int nneighbor = pmb->pbval->nneighbor;
-
-  if (nneighbor == 0) {
-    // Process physical boundary conditions on "sent" particles
-    auto blockIndex_h = blockIndex_.GetHostMirrorAndCopy();
-    auto mask_h = mask_.data.GetHostMirrorAndCopy();
-
-    int total_sent_particles = 0;
-
-    int max_indices_size = 0;
-    for (int n = 0; n <= max_active_index_; n++) {
-      if (mask_h(n)) {
-        // This particle should be "sent"
-        if (blockIndex_h(n) >= 0) {
-          total_sent_particles++;
-        }
-      }
-    }
-
-    if (total_sent_particles > 0) {
-      ParArrayND<int> new_indices("new indices", total_sent_particles);
-      int sent_particle_index = 0;
-      for (int n = 0; n <= max_active_index_; n++) {
-        if (mask_h(n)) {
-          if (blockIndex_h(n) >= 0) {
-            new_indices(sent_particle_index) = n;
-            sent_particle_index++;
-          }
-        }
-      }
-
-      ApplyBoundaries_(total_sent_particles, new_indices);
-    }
-  } else {
-    // Query particles for those to be sent
-    int max_indices_size = CountParticlesToSend_();
-
-    // Prepare buffers for send operations
-    LoadBuffers_(max_indices_size);
-
-    // Send buffer data
-    vbswarm->Send(phase);
-  }
-
-  return true;
-}
-
-void Swarm::CountReceivedParticles_() {
-  auto pmb = GetBlockPointer();
-  const int max_neighbor = vbswarm->bd_var_.nbmax;
-  total_received_particles_ = 0;
-  for (int n = 0; n < max_neighbor; n++) {
-    if (vbswarm->bd_var_.flag[pmb->pbval->neighbor[n].bufid] == BoundaryStatus::arrived) {
-      PARTHENON_DEBUG_REQUIRE(vbswarm->recv_size[n] % vbswarm->particle_size == 0,
-                              "Receive buffer is not divisible by particle size!");
-      neighbor_received_particles_[n] = vbswarm->recv_size[n] / vbswarm->particle_size;
-      total_received_particles_ += neighbor_received_particles_[n];
-    } else {
-      neighbor_received_particles_[n] = 0;
-    }
-  }
-}
-
-void Swarm::UpdateNeighborBufferReceiveIndices_(ParArrayND<int> &neighbor_index,
-                                                ParArrayND<int> &buffer_index) {
-  const int max_neighbor = vbswarm->bd_var_.nbmax;
-  auto neighbor_index_h = neighbor_index.GetHostMirror();
-  auto buffer_index_h = buffer_index.GetHostMirror();
-
-  int id = 0;
-  for (int n = 0; n < max_neighbor; n++) {
-    for (int m = 0; m < neighbor_received_particles_[n]; m++) {
-      neighbor_index_h(id) = n;
-      buffer_index_h(id) = m;
-      id++;
-    }
-  }
-  neighbor_index.DeepCopy(neighbor_index_h);
-  buffer_index.DeepCopy(buffer_index_h);
-}
-
-void Swarm::UnloadBuffers_() {
-  auto pmb = GetBlockPointer();
-  const int maxneighbor = vbswarm->bd_var_.nbmax;
-
-  CountReceivedParticles_();
-
-  auto &bdvar = vbswarm->bd_var_;
-
-  if (total_received_particles_ > 0) {
-    ParArrayND<int> new_indices;
-    auto new_mask = AddEmptyParticles(total_received_particles_, new_indices);
-    SwarmVariablePack<Real> vreal;
-    SwarmVariablePack<int> vint;
-    PackIndexMap rmap;
-    PackIndexMap imap;
-    vreal = PackAllVariables<Real>(rmap);
-    vint = PackAllVariables<int>(imap);
-    int real_vars_size = std::get<RealVec>(Vectors_).size();
-    int int_vars_size = std::get<IntVec>(Vectors_).size();
-    const int ix = rmap["x"].first;
-    const int iy = rmap["y"].first;
-    const int iz = rmap["z"].first;
-
-    ParArrayND<int> neighbor_index("Neighbor index", total_received_particles_);
-    ParArrayND<int> buffer_index("Buffer index", total_received_particles_);
-    UpdateNeighborBufferReceiveIndices_(neighbor_index, buffer_index);
-
-    // construct map from buffer index to swarm index (or just return vector of indices!)
-    const int particle_size = GetParticleDataSize();
-    auto swarm_d = GetDeviceContext();
-    auto bcs = this->pbounds;
-
->>>>>>> 9e691b39
     pmb->par_for(
         "Unload buffers", 0, total_received_particles_ - 1, KOKKOS_LAMBDA(const int n) {
           const int sid = new_indices(n);
@@ -1524,17 +1032,6 @@
           for (int i = 0; i < int_vars_size; i++) {
             vint(i, sid) = static_cast<int>(
                 bdvar.recv[nid]((real_vars_size + bid) * particle_size + i));
-<<<<<<< HEAD
-          }
-
-          // Apply boundary conditions after particle communication
-          double &x = vreal(ix, sid);
-          double &y = vreal(iy, sid);
-          double &z = vreal(iz, sid);
-          for (int l = 0; l < 6; l++) {
-            bcs.bounds[l]->Apply(n, x, y, z, swarm_d);
-=======
->>>>>>> 9e691b39
           }
         });
 
@@ -1542,31 +1039,6 @@
   }
 }
 
-<<<<<<< HEAD
-bool Swarm::Receive(BoundaryCommSubset phase) {
-  // Ensure all local deep copies marked BoundaryStatus::completed are actually received
-  GetBlockPointer()->exec_space.fence();
-  auto pmb = GetBlockPointer();
-
-  // Populate buffers
-  vbswarm->Receive(phase);
-
-  // Transfer data from buffers to swarm memory pool
-  UnloadBuffers_();
-
-  auto &bdvar = vbswarm->bd_var_;
-  bool all_boundaries_received = true;
-  for (int n = 0; n < pmb->pbval->nneighbor; n++) {
-    NeighborBlock &nb = pmb->pbval->neighbor[n];
-    if (bdvar.flag[nb.bufid] == BoundaryStatus::arrived) {
-      bdvar.flag[nb.bufid] = BoundaryStatus::completed;
-    } else if (bdvar.flag[nb.bufid] == BoundaryStatus::waiting) {
-      all_boundaries_received = false;
-    }
-  }
-
-  return all_boundaries_received;
-=======
 void Swarm::ApplyBoundaries_(const int nparticles, ParArrayND<int> indices) {
   auto pmb = GetBlockPointer();
   auto &x = Get<Real>("x").Get();
@@ -1617,7 +1089,6 @@
 
     return all_boundaries_received;
   }
->>>>>>> 9e691b39
 }
 
 void Swarm::AllocateComms(std::weak_ptr<MeshBlock> wpmb) {
