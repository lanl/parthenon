--- conflicted
+++ resolved
@@ -34,21 +34,10 @@
 
   void Add(const std::string &label, const std::shared_ptr<Container<T>> &src);
 
-<<<<<<< HEAD
-  Container<T> &Get() { return *containers_["base"]; }
-  Container<T> &Get(const std::string &label);
+  std::shared_ptr<Container<T>> &Get() { return containers_["base"]; }
+  std::shared_ptr<Container<T>> &Get(const std::string &label);
 
   void Swap(const std::string &label1, const std::string &label2);
-=======
-  std::shared_ptr<Container<T>> &Get() { return containers_["base"]; }
-  std::shared_ptr<Container<T>> &Get(const std::string &label) {
-    auto it = containers_.find(label);
-    if (it == containers_.end()) {
-      throw std::runtime_error("Container " + label + " does not exist in collection.");
-    }
-    return it->second;
-  }
->>>>>>> d4d5c1fb
 
   void PurgeNonBase() {
     auto c = containers_.begin();
