--- conflicted
+++ resolved
@@ -34,15 +34,8 @@
 
   void Add(const std::string &label, const std::shared_ptr<Container<T>> &src);
 
-<<<<<<< HEAD
-  void Add(const std::string &label, SwarmContainer &src);
-
-  Container<T> &Get() { return *containers_["base"]; }
-  Container<T> &Get(const std::string &label) {
-=======
   std::shared_ptr<Container<T>> &Get() { return containers_["base"]; }
   std::shared_ptr<Container<T>> &Get(const std::string &label) {
->>>>>>> d4a8954f
     auto it = containers_.find(label);
     if (it == containers_.end()) {
       throw std::runtime_error("Container " + label + " does not exist in collection.");
