--- conflicted
+++ resolved
@@ -49,16 +49,8 @@
 // copy constructor
 template <typename T>
 std::shared_ptr<CellVariable<T>>
-<<<<<<< HEAD
 CellVariable<T>::AllocateCopy(std::weak_ptr<MeshBlock> wpmb, const bool allocComms) {
-  // copy the Metadata and set the SharedComms flag if appropriate
-=======
-CellVariable<T>::AllocateCopy(const bool allocComms, std::weak_ptr<MeshBlock> wpmb) {
-  std::array<int, 6> dims = {GetDim(1), GetDim(2), GetDim(3),
-                             GetDim(4), GetDim(5), GetDim(6)};
-
   // copy the Metadata
->>>>>>> 6e21495a
   Metadata m = m_;
 
   // make the new CellVariable
