--- conflicted
+++ resolved
@@ -18,15 +18,7 @@
 /// type in the Container itself, but for now we have to do it this
 /// way because Sriram doesn't know enough C++ to do this correctly.
 
-<<<<<<< HEAD
-#include <array>
-#include <forward_list>
-#include <map>
-#include <memory>
-=======
->>>>>>> e8c8063e
 #include <string>
-#include <utility>
 #include <vector>
 
 #include "interface/container.hpp"
@@ -34,323 +26,6 @@
 #include "interface/variable.hpp"
 
 namespace parthenon {
-
-template <typename T>
-class VariablePack {
- public:
-  VariablePack(const T view, const std::array<int, 4> dims) : v_(view), dims_(dims) {}
-  KOKKOS_FORCEINLINE_FUNCTION
-  auto &operator()(const int n) const { return v_(n); }
-  KOKKOS_FORCEINLINE_FUNCTION
-  auto &operator()(const int n, const int k, const int j, const int i) const {
-    return v_(n)(k, j, i);
-  }
-  KOKKOS_FORCEINLINE_FUNCTION
-  int GetDim(const int i) {
-    assert(i > 0 && i < 5);
-    return dims_[i - 1];
-  }
-
- protected:
-  const T v_;
-  const std::array<int, 4> dims_;
-};
-
-template <typename T>
-class VariableFluxPack : public VariablePack<T> {
- public:
-  VariableFluxPack(const T view, const T f0, const T f1, const T f2,
-                   const std::array<int, 4> dims, const int nflux)
-      : VariablePack<T>(view, dims), f_({f0, f1, f2}), nflux_(nflux) {}
-
-  KOKKOS_FORCEINLINE_FUNCTION
-  auto &flux(const int dir) const { return f_[dir]; }
-
-  KOKKOS_FORCEINLINE_FUNCTION
-  auto &flux(const int dir, const int n, const int k, const int j, const int i) const {
-    return f_[dir](n)(k, j, i);
-  }
-
- private:
-  const std::array<const T, 3> f_;
-  const int nflux_;
-};
-
-template <typename T>
-using VarList = std::forward_list<std::shared_ptr<CellVariable<T>>>;
-using IndexPair = std::pair<int, int>;
-using PackIndexMap = std::map<std::string, IndexPair>;
-
-template <typename T>
-auto MakeFluxPack(VarList<T> &vars, VarList<T> &flux_vars, PackIndexMap *vmap = nullptr) {
-  // count up the size
-  int vsize = 0;
-  for (const auto &v : vars) {
-    vsize += v->GetDim(6) * v->GetDim(5) * v->GetDim(4);
-  }
-  int fsize = 0;
-  for (const auto &v : flux_vars) {
-    fsize += v->GetDim(6) * v->GetDim(5) * v->GetDim(4);
-  }
-
-  auto fvar = vars.front()->data;
-  auto slice = fvar.Get(0, 0, 0);
-  // make the outer view
-  auto cv = Kokkos::View<decltype(slice) *>("MakeFluxPack::cv", vsize);
-  auto f0 = Kokkos::View<decltype(slice) *>("MakeFluxPack::f0", fsize);
-  auto f1 = Kokkos::View<decltype(slice) *>("MakeFluxPack::f1", fsize);
-  auto f2 = Kokkos::View<decltype(slice) *>("MakeFluxPack::f2", fsize);
-  auto host_view = Kokkos::create_mirror_view(cv);
-  auto host_f0 = Kokkos::create_mirror_view(f0);
-  auto host_f1 = Kokkos::create_mirror_view(f1);
-  auto host_f2 = Kokkos::create_mirror_view(f2);
-  // add variables to host view
-  int vindex = 0;
-  for (const auto &v : vars) {
-    int vstart = vindex;
-    for (int k = 0; k < v->GetDim(6); k++) {
-      for (int j = 0; j < v->GetDim(5); j++) {
-        for (int i = 0; i < v->GetDim(4); i++) {
-          host_view(vindex++) = v->data.Get(k, j, i);
-        }
-      }
-    }
-    if (vmap != nullptr) {
-      vmap->insert(
-          std::pair<std::string, IndexPair>(v->label(), IndexPair(vstart, vindex - 1)));
-    }
-  }
-  // add fluxes to host view
-  vindex = 0;
-  for (const auto &v : flux_vars) {
-    int vstart = vindex;
-    for (int k = 0; k < v->GetDim(6); k++) {
-      for (int j = 0; j < v->GetDim(5); j++) {
-        for (int i = 0; i < v->GetDim(4); i++) {
-          host_f0(vindex) = v->flux[0].Get(k, j, i);
-          host_f1(vindex) = v->flux[1].Get(k, j, i);
-          host_f2(vindex++) = v->flux[2].Get(k, j, i);
-        }
-      }
-    }
-    if (vmap != nullptr) {
-      vmap->insert(
-          std::pair<std::string, IndexPair>(v->label(), IndexPair(vstart, vindex - 1)));
-    }
-  }
-  Kokkos::deep_copy(cv, host_view);
-  Kokkos::deep_copy(f0, host_f0);
-  Kokkos::deep_copy(f1, host_f1);
-  Kokkos::deep_copy(f2, host_f2);
-  std::array<int, 4> cv_size = {fvar.GetDim(1), fvar.GetDim(2), fvar.GetDim(3), vsize};
-  return VariableFluxPack<decltype(cv)>(cv, f0, f1, f2, cv_size, fsize);
-}
-
-template <typename T>
-auto MakePack(VarList<T> &vars, PackIndexMap *vmap = nullptr) {
-  // count up the size
-  int vsize = 0;
-  for (const auto &v : vars) {
-    vsize += v->GetDim(6) * v->GetDim(5) * v->GetDim(4);
-  }
-
-  auto fvar = vars.front()->data;
-  auto slice = fvar.Get(0, 0, 0);
-  // make the outer view
-  auto cv = Kokkos::View<decltype(slice) *>("MakePack::cv", vsize);
-  auto host_view = Kokkos::create_mirror_view(cv);
-  int vindex = 0;
-  int sparse_start;
-  // auto vit = vars.begin();
-  // for (const auto &v : vars) {
-  std::string sparse_name = "";
-  // while (vit != vars.end()) {
-  for (const auto v : vars) {
-    // auto& v = *vit;
-    if (v->IsSet(Metadata::Sparse)) {
-      if (sparse_name == "") {
-        sparse_name = v->label();
-        sparse_name.erase(sparse_name.find_last_of("_"));
-        sparse_start = vindex;
-      }
-    } else if (!(sparse_name == "")) {
-      vmap->insert(std::pair<std::string, IndexPair>(
-          sparse_name, IndexPair(sparse_start, vindex - 1)));
-      sparse_name = "";
-    }
-    int vstart = vindex;
-    for (int k = 0; k < v->GetDim(6); k++) {
-      for (int j = 0; j < v->GetDim(5); j++) {
-        for (int i = 0; i < v->GetDim(4); i++) {
-          host_view(vindex++) = v->data.Get(k, j, i);
-        }
-      }
-    }
-    if (vmap != nullptr) {
-      vmap->insert(
-          std::pair<std::string, IndexPair>(v->label(), IndexPair(vstart, vindex - 1)));
-    }
-    //++vit;
-  }
-  if (!(sparse_name == "")) {
-    vmap->insert(std::pair<std::string, IndexPair>(sparse_name,
-                                                   IndexPair(sparse_start, vindex - 1)));
-  }
-
-  Kokkos::deep_copy(cv, host_view);
-  std::array<int, 4> cv_size = {fvar.GetDim(1), fvar.GetDim(2), fvar.GetDim(3), vsize};
-  return VariablePack<decltype(cv)>(cv, cv_size);
-}
-
-template <typename T>
-VarList<T> MakeList(const Container<T> &c, const std::vector<std::string> &names,
-                    const std::vector<int> sparse_ids = {}) {
-  VarList<T> vars;
-  auto var_map = c.GetCellVariableMap();
-  auto sparse_map = c.GetSparseMap();
-  // reverse iterator to end up with a list in the same order as requested
-  for (auto it = names.rbegin(); it != names.rend(); ++it) {
-    bool found = false;
-    auto v = var_map.find(*it);
-    if (v != var_map.end()) {
-      vars.push_front(v->second);
-      found = true;
-    }
-    auto sv = sparse_map.find(*it);
-    if (sv != sparse_map.end()) {
-      if (found) {
-        // that's weird, found the name in both???
-        std::cerr << *it << " found in both var_map and sparse_map in PackVariables"
-                  << std::endl;
-        std::exit(1);
-      }
-      found = true;
-      if (sparse_ids.size() > 0) { // grab specific sparse variabes
-        auto smap = sv->second->GetMap();
-        for (auto its = sparse_ids.rbegin(); its != sparse_ids.rend(); ++its) {
-          vars.push_front(smap[*its]);
-        }
-      } else {
-        auto svec = sv->second->GetVector();
-        for (auto its = svec.rbegin(); its != svec.rend(); ++its) {
-          vars.push_front(*its);
-        }
-      }
-    }
-    if (!found) {
-      std::cerr << *it << " not found in var_map or sparse_map in PackVariables"
-                << std::endl;
-      std::exit(1);
-    }
-  }
-  return vars;
-}
-
-template <typename T>
-VarList<T> MakeList(const Container<T> &c, const std::vector<MetadataFlag> &flags) {
-  VarList<T> vars;
-  for (const auto &v : c.GetCellVariableVector()) {
-    if (v->metadata().AnyFlagsSet(flags)) {
-      vars.push_front(v);
-    }
-  }
-  for (const auto &sv : c.GetSparseVector()) {
-    if (sv->metadata().AnyFlagsSet(flags)) {
-      for (const auto &v : sv->GetVector()) {
-        vars.push_front(v);
-      }
-    }
-  }
-  return vars;
-}
-
-template <typename T>
-auto PackVariablesAndFluxes(const Container<T> &c,
-                            const std::vector<std::string> &var_names,
-                            const std::vector<std::string> &flx_names) {
-  VarList<T> vars = MakeList(c, var_names);
-  VarList<T> fvars = MakeList(c, flx_names);
-  return MakeFluxPack<T>(vars, fvars);
-}
-
-template <typename T>
-auto PackVariables(const Container<T> &c, const std::vector<std::string> &names,
-                   const std::vector<int> &sparse_ids) {
-  VarList<T> vars = MakeList(c, names, sparse_ids);
-  return MakePack<T>(vars);
-}
-
-template <typename T>
-auto PackVariables(const Container<T> &c, const std::vector<std::string> &names) {
-  VarList<T> vars = MakeList(c, names);
-  return MakePack<T>(vars);
-}
-
-template <typename T>
-auto PackVariablesAndFluxes(const Container<T> &c,
-                            const std::vector<std::string> &var_names,
-                            const std::vector<std::string> &flx_names,
-                            PackIndexMap &vmap) {
-  VarList<T> vars = MakeList(c, var_names);
-  VarList<T> fvars = MakeList(c, flx_names);
-  return MakeFluxPack<T>(vars, fvars);
-}
-
-template <typename T>
-auto PackVariables(const Container<T> &c, const std::vector<std::string> &names,
-                   const std::vector<int> &sparse_ids, PackIndexMap &vmap) {
-  VarList<T> vars = MakeList(c, names, sparse_ids);
-  return MakePack<T>(vars, &vmap);
-}
-template <typename T>
-auto PackVariables(const Container<T> &c, const std::vector<std::string> &names,
-                   PackIndexMap &vmap) {
-  VarList<T> vars = MakeList(c, names);
-  return MakePack<T>(vars, &vmap);
-}
-
-template <typename T>
-auto PackVariablesAndFluxes(const Container<T> &c,
-                            const std::vector<MetadataFlag> &flags) {
-  VarList<T> vars = MakeList(c, flags);
-  return MakeFluxPack<T>(vars, vars);
-}
-
-template <typename T>
-auto PackVariables(const Container<T> &c, const std::vector<MetadataFlag> &flags) {
-  VarList<T> vars = MakeList(c, flags);
-  return MakePack<T>(vars);
-}
-
-template <typename T>
-auto PackVariables(const Container<T> &c, PackIndexMap &vmap) {
-  VarList<T> vars;
-  for (const auto &v : c.GetCellVariableVector()) {
-    vars.push_front(v);
-  }
-  for (const auto &sv : c.GetSparseVector()) {
-    for (const auto &v : sv->GetVector()) {
-      vars.push_front(v);
-    }
-  }
-
-  return MakePack<T>(vars, &vmap);
-}
-
-template <typename T>
-auto PackVariables(const Container<T> &c) {
-  VarList<T> vars;
-  for (const auto &v : c.GetCellVariableVector()) {
-    vars.push_front(v);
-  }
-  for (const auto &sv : c.GetSparseVector()) {
-    for (const auto &v : sv->GetVector()) {
-      vars.push_front(v);
-    }
-  }
-
-  return MakePack<T>(vars);
-}
 
 template <typename T>
 class ContainerIterator {
