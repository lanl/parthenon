--- conflicted
+++ resolved
@@ -88,98 +88,11 @@
       KOKKOS_LAMBDA(const int m, const int l, const int k, const int j, const int i) {
         const auto &coords = vin.coords(m);
         const auto &v = vin(m);
-<<<<<<< HEAD
-        dudt(m, l, k, j, i) =
-            (coords.Area(X1DIR, k, j, i + 1) * v.flux(X1DIR, l, k, j, i + 1) -
-             coords.Area(X1DIR, k, j, i) * v.flux(X1DIR, l, k, j, i));
-        if (ndim >= 2) {
-          dudt(m, l, k, j, i) +=
-              (coords.Area(X2DIR, k, j + 1, i) * v.flux(X2DIR, l, k, j + 1, i) -
-               coords.Area(X2DIR, k, j, i) * v.flux(X2DIR, l, k, j, i));
-        }
-        if (ndim == 3) {
-          dudt(m, l, k, j, i) +=
-              (coords.Area(X3DIR, k + 1, j, i) * v.flux(X3DIR, l, k + 1, j, i) -
-               coords.Area(X3DIR, k, j, i) * v.flux(X3DIR, l, k, j, i));
-        }
-        dudt(m, l, k, j, i) /= -coords.Volume(k, j, i);
-=======
         dudt(m, l, k, j, i) = FluxDiv_(l, k, j, i, ndim, coords, v);
->>>>>>> 983f92e0
       });
   return TaskStatus::complete;
 }
 
-<<<<<<< HEAD
-void UpdateMeshBlockData(std::shared_ptr<MeshBlockData<Real>> &in,
-                         std::shared_ptr<MeshBlockData<Real>> &dudt_cont, const Real dt,
-                         std::shared_ptr<MeshBlockData<Real>> &out) {
-  std::shared_ptr<MeshBlock> pmb = in->GetBlockPointer();
-
-  std::vector<MetadataFlag> flags({Metadata::Independent});
-  const auto &vin = in->PackVariables(flags);
-  auto vout = out->PackVariables(flags);
-  const auto &dudt = dudt_cont->PackVariables(flags);
-
-  pmb->par_for(
-      "UpdateMeshBlockData", 0, vin.GetDim(4) - 1, 0, vin.GetDim(3) - 1, 0,
-      vin.GetDim(2) - 1, 0, vin.GetDim(1) - 1,
-      KOKKOS_LAMBDA(const int l, const int k, const int j, const int i) {
-        vout(l, k, j, i) = vin(l, k, j, i) + dt * dudt(l, k, j, i);
-      });
-}
-
-void UpdateMeshData(std::shared_ptr<MeshData<Real>> &in,
-                    std::shared_ptr<MeshData<Real>> &dudt, const Real dt,
-                    std::shared_ptr<MeshData<Real>> &out) {
-  std::vector<MetadataFlag> flags({Metadata::Independent});
-  const auto &in_pack = in->PackVariables(flags);
-  auto out_pack = out->PackVariables(flags);
-  const auto &dudt_pack = dudt->PackVariables(flags);
-  parthenon::par_for(
-      DEFAULT_LOOP_PATTERN, "UpdateMeshData", DevExecSpace(), 0, in_pack.GetDim(5) - 1, 0,
-      in_pack.GetDim(4) - 1, 0, in_pack.GetDim(3) - 1, 0, in_pack.GetDim(2) - 1, 0,
-      in_pack.GetDim(1) - 1,
-      KOKKOS_LAMBDA(const int b, const int l, const int k, const int j, const int i) {
-        out_pack(b, l, k, j, i) = in_pack(b, l, k, j, i) + dt * dudt_pack(b, l, k, j, i);
-      });
-}
-
-void AverageMeshData(std::shared_ptr<MeshData<Real>> &c1,
-                     std::shared_ptr<MeshData<Real>> &c2, const Real wgt1) {
-  std::vector<MetadataFlag> flags({Metadata::Independent});
-  auto c1_pack = c1->PackVariables(flags);
-  const auto &c2_pack = c2->PackVariables(flags);
-
-  const IndexDomain interior = IndexDomain::interior;
-  IndexRange ib = c1_pack.cellbounds.GetBoundsI(interior);
-  IndexRange jb = c1_pack.cellbounds.GetBoundsJ(interior);
-  IndexRange kb = c1_pack.cellbounds.GetBoundsK(interior);
-
-  parthenon::par_for(
-      DEFAULT_LOOP_PATTERN, "AverageMeshData", DevExecSpace(), 0, c1_pack.GetDim(5) - 1,
-      0, c1_pack.GetDim(4) - 1, kb.s, kb.e, jb.s, jb.e, ib.s, ib.e,
-      KOKKOS_LAMBDA(const int b, const int l, const int k, const int j, const int i) {
-        c1_pack(b, l, k, j, i) =
-            wgt1 * c1_pack(b, l, k, j, i) + (1 - wgt1) * c2_pack(b, l, k, j, i);
-      });
-}
-
-Real EstimateTimestep(std::shared_ptr<MeshBlockData<Real>> &rc) {
-  std::shared_ptr<MeshBlock> pmb = rc->GetBlockPointer();
-  Real dt_min = std::numeric_limits<Real>::max();
-  for (auto &pkg : pmb->packages) {
-    auto &desc = pkg.second;
-    if (desc->EstimateTimestep != nullptr) {
-      Real dt = desc->EstimateTimestep(rc);
-      dt_min = std::min(dt_min, dt);
-    }
-  }
-  return dt_min;
-}
-
-=======
->>>>>>> 983f92e0
 } // namespace Update
 
 } // namespace parthenon