//========================================================================================
// (C) (or copyright) 2020. Triad National Security, LLC. All rights reserved.
//
// This program was produced under U.S. Government contract 89233218CNA000001 for Los
// Alamos National Laboratory (LANL), which is operated by Triad National Security, LLC
// for the U.S. Department of Energy/National Nuclear Security Administration. All rights
// in the program are reserved by Triad National Security, LLC, and the U.S. Department
// of Energy/National Nuclear Security Administration. The Government is granted for
// itself and others acting on its behalf a nonexclusive, paid-up, irrevocable worldwide
// license in this material to reproduce, prepare derivative works, distribute copies to
// the public, perform publicly and display publicly, and to permit others to do so.
//========================================================================================
#ifndef INTERFACE_UPDATE_HPP_
#define INTERFACE_UPDATE_HPP_

#include <algorithm>
#include <functional>
#include <limits>
#include <memory>
#include <string>
#include <typeinfo>
#include <utility>
#include <vector>

#include "defs.hpp"
#include "interface/metadata.hpp"
#include "interface/params.hpp"
#include "interface/state_descriptor.hpp"

#include "kokkos_abstraction.hpp"

namespace parthenon {

namespace Update {

template <typename T>
TaskStatus FluxDivergence(std::shared_ptr<T> &in, std::shared_ptr<T> &dudt_obj);

template <typename F, typename T>
TaskStatus SumData(const std::vector<F> &flags, T *in1, T *in2, const Real w1,
                   const Real w2, T *out) {
  const auto &x = in1->PackVariables(flags);
  const auto &y = in2->PackVariables(flags);
  const auto &z = out->PackVariables(flags);
  parthenon::par_for(
      DEFAULT_LOOP_PATTERN, "AverageMeshData", DevExecSpace(), 0, x.GetDim(5) - 1, 0,
      x.GetDim(4) - 1, 0, x.GetDim(3) - 1, 0, x.GetDim(2) - 1, 0, x.GetDim(1) - 1,
      KOKKOS_LAMBDA(const int b, const int l, const int k, const int j, const int i) {
        z(b, l, k, j, i) = w1 * x(b, l, k, j, i) + w2 * y(b, l, k, j, i);
      });
  return TaskStatus::complete;
}

template <typename F, typename T>
TaskStatus UpdateData(const std::vector<F> &flags, T *in, T *dudt, const Real dt,
                      T *out) {
  return SumData(flags, in, dudt, 1.0, dt, out);
}

template <typename T>
TaskStatus UpdateIndependentData(T *in, T *dudt, const Real dt, T *out) {
  return SumData(std::vector<MetadataFlag>({Metadata::Independent}), in, dudt, 1.0, dt,
                 out);
}

template <typename F, typename T>
TaskStatus AverageData(const std::vector<F> &flags, T *c1, T *c2, const Real wgt1) {
  return SumData(flags, c1, c2, wgt1, (1.0 - wgt1), c1);
}

template <typename T>
TaskStatus AverageIndependentData(T *c1, T *c2, const Real wgt1) {
  return SumData(std::vector<MetadataFlag>({Metadata::Independent}), c1, c2, wgt1,
                 (1.0 - wgt1), c1);
}

template <typename T>
<<<<<<< HEAD
TaskStatus EstimateTimestep(T *rc) {
=======
TaskStatus EstimateTimestep(std::shared_ptr<T> &rc) {
  Kokkos::Profiling::pushRegion("Task_EstimateTimestep");
>>>>>>> 983f92e0
  Real dt_min = std::numeric_limits<Real>::max();
  for (const auto &pkg : rc->GetParentPointer()->packages) {
    Real dt = pkg.second->EstimateTimestep(rc);
    dt_min = std::min(dt_min, dt);
  }
  rc->SetAllowedDt(dt_min);
  Kokkos::Profiling::popRegion(); // Task_EstimateTimestep
  return TaskStatus::complete;
}

template <typename T>
<<<<<<< HEAD
TaskStatus FillDerived(T *rc) {
=======
TaskStatus FillDerived(std::shared_ptr<T> &rc) {
  Kokkos::Profiling::pushRegion("Task_FillDerived");
>>>>>>> 983f92e0
  auto pm = rc->GetParentPointer();
  Kokkos::Profiling::pushRegion("PreFillDerived");
  for (const auto &pkg : pm->packages) {
    pkg.second->PreFillDerived(rc);
  }
  Kokkos::Profiling::popRegion(); // PreFillDerived
  Kokkos::Profiling::pushRegion("FillDerived");
  for (const auto &pkg : pm->packages) {
    pkg.second->FillDerived(rc);
  }
  Kokkos::Profiling::popRegion(); // FillDerived
  Kokkos::Profiling::pushRegion("PostFillDerived");
  for (const auto &pkg : pm->packages) {
    pkg.second->PostFillDerived(rc);
  }
  Kokkos::Profiling::popRegion(); // PostFillDerived
  Kokkos::Profiling::popRegion(); // Task_FillDerived
  return TaskStatus::complete;
}

} // namespace Update

} // namespace parthenon

#endif // INTERFACE_UPDATE_HPP_<|MERGE_RESOLUTION|>--- conflicted
+++ resolved
@@ -75,12 +75,8 @@
 }
 
 template <typename T>
-<<<<<<< HEAD
 TaskStatus EstimateTimestep(T *rc) {
-=======
-TaskStatus EstimateTimestep(std::shared_ptr<T> &rc) {
   Kokkos::Profiling::pushRegion("Task_EstimateTimestep");
->>>>>>> 983f92e0
   Real dt_min = std::numeric_limits<Real>::max();
   for (const auto &pkg : rc->GetParentPointer()->packages) {
     Real dt = pkg.second->EstimateTimestep(rc);
@@ -92,12 +88,8 @@
 }
 
 template <typename T>
-<<<<<<< HEAD
 TaskStatus FillDerived(T *rc) {
-=======
-TaskStatus FillDerived(std::shared_ptr<T> &rc) {
   Kokkos::Profiling::pushRegion("Task_FillDerived");
->>>>>>> 983f92e0
   auto pm = rc->GetParentPointer();
   Kokkos::Profiling::pushRegion("PreFillDerived");
   for (const auto &pkg : pm->packages) {
