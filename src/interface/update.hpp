--- conflicted
+++ resolved
@@ -23,23 +23,16 @@
 
 namespace Update {
 
-<<<<<<< HEAD
-TaskStatus FluxDivergence(Container<Real> &in, Container<Real> &dudt_cont);
-void UpdateContainer(Container<Real> &in, Container<Real> &dudt_cont, const Real dt,
-                     Container<Real> &out);
-TaskStatus TransportSwarm(Swarm &in, Swarm &out, const Real dt);
-void AverageContainers(Container<Real> &c1, Container<Real> &c2, const Real wgt1);
-Real EstimateTimestep(Container<Real> &rc);
-=======
 TaskStatus FluxDivergence(std::shared_ptr<Container<Real>> &in,
                           std::shared_ptr<Container<Real>> &dudt_cont);
 void UpdateContainer(std::shared_ptr<Container<Real>> &in,
                      std::shared_ptr<Container<Real>> &dudt_cont, const Real dt,
                      std::shared_ptr<Container<Real>> &out);
+TaskStatus TransportSwarm(std::shared_ptr<Swarm> &in, std::shared_ptr<Swarm> &out,
+                          const Real dt);
 void AverageContainers(std::shared_ptr<Container<Real>> &c1,
                        std::shared_ptr<Container<Real>> &c2, const Real wgt1);
 Real EstimateTimestep(std::shared_ptr<Container<Real>> &rc);
->>>>>>> d4a8954f
 
 } // namespace Update
 
