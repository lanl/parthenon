//========================================================================================
// Athena++ astrophysical MHD code
// Copyright(C) 2014 James M. Stone <jmstone@princeton.edu> and other code contributors
// Licensed under the 3-clause BSD License, see LICENSE file for details
//========================================================================================
// (C) (or copyright) 2020. Triad National Security, LLC. All rights reserved.
//
// This program was produced under U.S. Government contract 89233218CNA000001 for Los
// Alamos National Laboratory (LANL), which is operated by Triad National Security, LLC
// for the U.S. Department of Energy/National Nuclear Security Administration. All rights
// in the program are reserved by Triad National Security, LLC, and the U.S. Department
// of Energy/National Nuclear Security Administration. The Government is granted for
// itself and others acting on its behalf a nonexclusive, paid-up, irrevocable worldwide
// license in this material to reproduce, prepare derivative works, distribute copies to
// the public, perform publicly and display publicly, and to permit others to do so.
//========================================================================================
//! \file mesh.cpp
//  \brief implementation of functions in MeshBlock class

// C headers

// C++ headers
#include <algorithm>  // sort()
#include <cstdlib>
#include <cstring>    // memcpy()
#include <ctime>      // clock(), CLOCKS_PER_SEC, clock_t
#include <iomanip>
#include <iostream>
#include <sstream>
#include <stdexcept>  // runtime_error
#include <string>     // c_str()
#include <iterator>

// Athena++ headers
#include "athena.hpp"
#include "athena_arrays.hpp"
#include "bvals/bvals.hpp"
#include "coordinates/coordinates.hpp"
#include "globals.hpp"
#include "kokkos_abstraction.hpp"
#include "parameter_input.hpp"
#include "utils/buffer_utils.hpp"
#include "mesh.hpp"
#include "mesh_refinement.hpp"
#include "meshblock_tree.hpp"
#include "interface/Metadata.hpp"
#include "interface/Variable.hpp"
#include "interface/ContainerIterator.hpp"

namespace parthenon {
//----------------------------------------------------------------------------------------
// MeshBlock constructor: constructs coordinate, boundary condition, field
//                        and mesh refinement objects.
MeshBlock::MeshBlock(int igid, int ilid, LogicalLocation iloc, RegionSize input_block,
                     BoundaryFlag *input_bcs, Mesh *pm, ParameterInput *pin,
                     Properties_t& properties,
                     Packages_t& packages,
                     int igflag, bool ref_flag) :
    pmy_mesh(pm), loc(iloc), block_size(input_block),
    gid(igid), lid(ilid), gflag(igflag), nuser_out_var(), 
    properties(properties), packages(packages),
    prev(nullptr), next(nullptr),
    new_block_dt_{}, new_block_dt_hyperbolic_{}, new_block_dt_parabolic_{},
    new_block_dt_user_{},
<<<<<<< HEAD
    nreal_user_meshblock_data_(), nint_user_meshblock_data_(), cost_(1.0) {
=======
    nreal_user_meshblock_data_(), nint_user_meshblock_data_(), cost_(1.0),
    properties(properties), packages(packages), exec_space(DevSpace()) {
>>>>>>> 003f7879
  // initialize grid indices
  is = NGHOST;
  ie = is + block_size.nx1 - 1;

  ncells1 = block_size.nx1 + 2*NGHOST;
  ncc1 = block_size.nx1/2 + 2*NGHOST;
  if (pmy_mesh->ndim >= 2) {
    js = NGHOST;
    je = js + block_size.nx2 - 1;
    ncells2 = block_size.nx2 + 2*NGHOST;
    ncc2 = block_size.nx2/2 + 2*NGHOST;
  } else {
    js = je = 0;
    ncells2 = 1;
    ncc2 = 1;
  }

  if (pmy_mesh->ndim >= 3) {
    ks = NGHOST;
    ke = ks + block_size.nx3 - 1;
    ncells3 = block_size.nx3 + 2*NGHOST;
    ncc3 = block_size.nx3/2 + 2*NGHOST;
  } else {
    ks = ke = 0;
    ncells3 = 1;
    ncc3 = 1;
  }

  Container<Real>& real_container = real_containers.Get();

  // Set the block pointer for the containers
  real_container.setBlock(this);

  if (pm->multilevel) {
    cnghost = (NGHOST + 1)/2 + 1;
    cis = NGHOST; cie = cis + block_size.nx1/2 - 1;
    cjs = cje = cks = cke = 0;
    if (pmy_mesh->ndim >= 2) // 2D or 3D
      cjs = NGHOST, cje = cjs + block_size.nx2/2 - 1;
    if (pmy_mesh->ndim >= 3) // 3D
      cks = NGHOST, cke = cks + block_size.nx3/2 - 1;
  }

  // (probably don't need to preallocate space for references in these vectors)
  vars_cc_.reserve(3);
  vars_fc_.reserve(3);

  // construct objects stored in MeshBlock class.  Note in particular that the initial
  // conditions for the simulation are set in problem generator called from main

  // mesh-related objects
  // Boundary
  pbval  = std::make_unique<BoundaryValues>(this, input_bcs, pin);
  pbval->SetBoundaryFlags(boundary_flag);

  // Coordinates
  pcoord = std::make_unique<Cartesian>(this, pin, false);

  // Set the block for containers
  real_container.setBlock(this);

  // Reconstruction: constructor may implicitly depend on Coordinates, and PPM variable
  // floors depend on EOS, but EOS isn't needed in Reconstruction constructor-> this is ok
  precon = std::make_unique<Reconstruction>(this, pin);

  if (pm->multilevel) pmr = std::make_unique<MeshRefinement>(this, pin);

  // physics-related, per-MeshBlock objects: may depend on Coordinates for diffusion
  // terms, and may enroll quantities in AMR and BoundaryVariable objs. in BoundaryValues
  //  if (Globals::my_rank == 0) { real_container.print(); }

  // KGF: suboptimal solution, since developer must copy/paste BoundaryVariable derived
  // class type that is used in each PassiveScalars, Field, ... etc. class
  // in order to correctly advance the BoundaryValues::bvars_next_phys_id_ local counter.

  // TODO(felker): check that local counter pbval->bvars_next_phys_id_ agrees with shared
  // Mesh::next_phys_id_ counter (including non-BoundaryVariable / per-MeshBlock reserved
  // values). Compare both private member variables via BoundaryValues::CheckCounterPhysID

  // adding a dummy variable to container to test comms
  /*Metadata m;
  m = Metadata({Metadata::Cell, Metadata::Advected, Metadata::FillGhost});
  real_container.Add(std::string("TestGhost"),m);
  Variable<Real> &styx = real_container.Get("TestGhost");
  Real *data = styx.data();
  for (int k=0; k<styx.GetSize(); k++) data[k] = pcoord->x1f(0,0,0);
  */
  // end dummy variable

  // Add field properties data
  //std::cerr << "Adding " << properties.size() << " properties to block" << std::endl;
  for (int i = 0; i < properties.size(); i++) {
    StateDescriptor& state = properties[i]->State();
    for (auto const & q : state.AllFields()) {
      real_container.Add(q.first, q.second);
    }
  }
  // Add physics data
  for (auto const & pkg : packages) {
    //std::cerr << "  Physics: " << ph.first << std::endl;
    for (auto const & q : pkg.second->AllFields()) {
      //std::cerr << "    Adding " << q.first << std::endl;
      real_container.Add(q.first, q.second);
    }
  }

  // TODO: Should these loops be moved to Variable creation
  ContainerIterator<Real> ci(real_container, {Metadata::Independent});
  int nindependent = ci.vars.size();
  for (int n=0; n<nindependent; n++) {
    RegisterMeshBlockData(*ci.vars[n]);
  }

  if (pm->multilevel) {
    pmr = std::make_unique<MeshRefinement>(this, pin);
    // This is very redundant, I think, but necessary for now
    for (int n=0; n<nindependent; n++) {
      pmr->AddToRefinement(ci.vars[n].get(), ci.vars[n]->coarse_s);
    }
  }

  // Create user mesh data
  //InitUserMeshBlockData(pin);
  app = InitApplicationMeshBlockData(pin);
}

//----------------------------------------------------------------------------------------
// MeshBlock constructor for restarts

MeshBlock::MeshBlock(int igid, int ilid, Mesh *pm, ParameterInput *pin,
                     Properties_t& properties, Packages_t& packages,
                     LogicalLocation iloc, RegionSize input_block,
                     BoundaryFlag *input_bcs,
                     double icost, char *mbdata, int igflag) :
    pmy_mesh(pm), loc(iloc), block_size(input_block),
    gid(igid), lid(ilid), gflag(igflag), nuser_out_var(), 
    properties(properties), packages(packages),
    prev(nullptr), next(nullptr),
    new_block_dt_{}, new_block_dt_hyperbolic_{}, new_block_dt_parabolic_{},
    new_block_dt_user_{},
<<<<<<< HEAD
    nreal_user_meshblock_data_(), nint_user_meshblock_data_(), cost_(icost) {
=======
    nreal_user_meshblock_data_(), nint_user_meshblock_data_(), cost_(icost),
    properties(properties), exec_space(DevSpace()) {
>>>>>>> 003f7879
  // initialize grid indices

  //std::cerr << "WHY AM I HERE???" << std::endl;

  is = NGHOST;
  ie = is + block_size.nx1 - 1;

  ncells1 = block_size.nx1 + 2*NGHOST;
  ncc1 = block_size.nx1/2 + 2*NGHOST;
  if (pmy_mesh->ndim >= 2) {
    js = NGHOST;
    je = js + block_size.nx2 - 1;
    ncells2 = block_size.nx2 + 2*NGHOST;
    ncc2 = block_size.nx2/2 + 2*NGHOST;
  } else {
    js = je = 0;
    ncells2 = 1;
    ncc2 = 1;
  }

 if (pmy_mesh->ndim >= 3) {
    ks = NGHOST;
    ke = ks + block_size.nx3 - 1;
    ncells3 = block_size.nx3 + 2*NGHOST;
    ncc3 = block_size.nx3/2 + 2*NGHOST;
  } else {
    ks = ke = 0;
    ncells3 = 1;
    ncc3 = 1;
  }

  // Set the block pointer for the containers
  real_containers.Get().setBlock(this);

  if (pm->multilevel) {
    cnghost = (NGHOST + 1)/2 + 1;
    cis = NGHOST; cie = cis + block_size.nx1/2 - 1;
    cjs = cje = cks = cke = 0;
    if (pmy_mesh->ndim >= 2) // 2D or 3D
      cjs = NGHOST, cje = cjs + block_size.nx2/2 - 1;
    if (pmy_mesh->ndim >= 3) // 3D
      cks = NGHOST, cke = cks + block_size.nx3/2 - 1;
  }

  // (re-)create mesh-related objects in MeshBlock

  // Boundary
  pbval = std::make_unique<BoundaryValues>(this, input_bcs, pin);

  // Coordinates
  pcoord = std::make_unique<Cartesian>(this, pin, false);

  // Reconstruction (constructor may implicitly depend on Coordinates)
  precon = std::make_unique<Reconstruction>(this, pin);

  if (pm->multilevel) pmr = std::make_unique<MeshRefinement>(this, pin);

  app = InitApplicationMeshBlockData(pin);
  InitUserMeshBlockData(pin);

  std::size_t os = 0;

  // load user MeshBlock data
  for (int n=0; n<nint_user_meshblock_data_; n++) {
    std::memcpy(iuser_meshblock_data[n].data(), &(mbdata[os]),
                iuser_meshblock_data[n].GetSizeInBytes());
    os += iuser_meshblock_data[n].GetSizeInBytes();
  }
  for (int n=0; n<nreal_user_meshblock_data_; n++) {
    std::memcpy(ruser_meshblock_data[n].data(), &(mbdata[os]),
                ruser_meshblock_data[n].GetSizeInBytes());
    os += ruser_meshblock_data[n].GetSizeInBytes();
  }

  return;
}

//----------------------------------------------------------------------------------------
// MeshBlock destructor

MeshBlock::~MeshBlock() {
  if (prev != nullptr) prev->next = next;
  if (next != nullptr) next->prev = prev;

  // delete user output variables array
  if (nuser_out_var > 0) {
    delete [] user_out_var_names_;
  }
  // delete user MeshBlock data
  if (nreal_user_meshblock_data_ > 0) delete [] ruser_meshblock_data;
  if (nint_user_meshblock_data_ > 0) delete [] iuser_meshblock_data;

}

//----------------------------------------------------------------------------------------
//! \fn void MeshBlock::AllocateRealUserMeshBlockDataField(int n)
//  \brief Allocate Real AthenaArrays for user-defned data in MeshBlock

void MeshBlock::AllocateRealUserMeshBlockDataField(int n) {
  if (nreal_user_meshblock_data_ != 0) {
    std::stringstream msg;
    msg << "### FATAL ERROR in MeshBlock::AllocateRealUserMeshBlockDataField"
        << std::endl << "User MeshBlock data arrays are already allocated" << std::endl;
    ATHENA_ERROR(msg);
  }
  nreal_user_meshblock_data_ = n;
  ruser_meshblock_data = new AthenaArray<Real>[n];
  return;
}

//----------------------------------------------------------------------------------------
//! \fn void MeshBlock::AllocateIntUserMeshBlockDataField(int n)
//  \brief Allocate integer AthenaArrays for user-defned data in MeshBlock

void MeshBlock::AllocateIntUserMeshBlockDataField(int n) {
  if (nint_user_meshblock_data_ != 0) {
    std::stringstream msg;
    msg << "### FATAL ERROR in MeshBlock::AllocateIntusermeshblockDataField"
        << std::endl << "User MeshBlock data arrays are already allocated" << std::endl;
    ATHENA_ERROR(msg);
    return;
  }
  nint_user_meshblock_data_=n;
  iuser_meshblock_data = new AthenaArray<int>[n];
  return;
}

//----------------------------------------------------------------------------------------
//! \fn void MeshBlock::AllocateUserOutputVariables(int n)
//  \brief Allocate user-defined output variables

void MeshBlock::AllocateUserOutputVariables(int n) {
  if (n <= 0) return;
  if (nuser_out_var != 0) {
    std::stringstream msg;
    msg << "### FATAL ERROR in MeshBlock::AllocateUserOutputVariables"
        << std::endl << "User output variables are already allocated." << std::endl;
    ATHENA_ERROR(msg);
    return;
  }
  nuser_out_var = n;
  user_out_var.NewAthenaArray(nuser_out_var, ncells3, ncells2, ncells1);
  user_out_var_names_ = new std::string[n];
  return;
}


//----------------------------------------------------------------------------------------
//! \fn void MeshBlock::SetUserOutputVariableName(int n, const char *name)
//  \brief set the user-defined output variable name

void MeshBlock::SetUserOutputVariableName(int n, const char *name) {
  if (n >= nuser_out_var) {
    std::stringstream msg;
    msg << "### FATAL ERROR in MeshBlock::SetUserOutputVariableName"
        << std::endl << "User output variable is not allocated." << std::endl;
    ATHENA_ERROR(msg);
    return;
  }
  user_out_var_names_[n] = name;
  return;
}

//----------------------------------------------------------------------------------------
//! \fn std::size_t MeshBlock::GetBlockSizeInBytes()
//  \brief Calculate the block data size required for restart.

std::size_t MeshBlock::GetBlockSizeInBytes() {
  std::size_t size=0;
  // calculate user MeshBlock data size
  for (int n=0; n<nint_user_meshblock_data_; n++)
    size += iuser_meshblock_data[n].GetSizeInBytes();
  for (int n=0; n<nreal_user_meshblock_data_; n++)
    size += ruser_meshblock_data[n].GetSizeInBytes();

  return size;
}

//----------------------------------------------------------------------------------------
//! \fn void MeshBlock::SetCostForLoadBalancing(double cost)
//  \brief stop time measurement and accumulate it in the MeshBlock cost

void MeshBlock::SetCostForLoadBalancing(double cost) {
  if (pmy_mesh->lb_manual_) {
    cost_ = std::min(cost, TINY_NUMBER);
    pmy_mesh->lb_flag_ = true;
  }
}

//----------------------------------------------------------------------------------------
//! \fn void MeshBlock::ResetTimeMeasurement()
//  \brief reset the MeshBlock cost for automatic load balancing

void MeshBlock::ResetTimeMeasurement() {
  if (pmy_mesh->lb_automatic_) cost_ = TINY_NUMBER;
}

//----------------------------------------------------------------------------------------
//! \fn void MeshBlock::StartTimeMeasurement()
//  \brief start time measurement for automatic load balancing

void MeshBlock::StartTimeMeasurement() {
  if (pmy_mesh->lb_automatic_) {
#ifdef OPENMP_PARALLEL
    lb_time_ = omp_get_wtime();
#else
    lb_time_ = static_cast<double>(clock());
#endif
  }
}

//----------------------------------------------------------------------------------------
//! \fn void MeshBlock::StartTimeMeasurement()
//  \brief stop time measurement and accumulate it in the MeshBlock cost

void MeshBlock::StopTimeMeasurement() {
  if (pmy_mesh->lb_automatic_) {
#ifdef OPENMP_PARALLEL
    lb_time_ = omp_get_wtime() - lb_time_;
#else
    lb_time_ = static_cast<double>(clock()) - lb_time_;
#endif
    cost_ += lb_time_;
  }
}


void MeshBlock::RegisterMeshBlockData(Variable<Real> &pvar_cc) {
  vars_cc_.push_back(pvar_cc);
  return;
}


void MeshBlock::RegisterMeshBlockData(FaceField &pvar_fc) {
  vars_fc_.push_back(pvar_fc);
  return;
}
}<|MERGE_RESOLUTION|>--- conflicted
+++ resolved
@@ -62,12 +62,8 @@
     prev(nullptr), next(nullptr),
     new_block_dt_{}, new_block_dt_hyperbolic_{}, new_block_dt_parabolic_{},
     new_block_dt_user_{},
-<<<<<<< HEAD
-    nreal_user_meshblock_data_(), nint_user_meshblock_data_(), cost_(1.0) {
-=======
     nreal_user_meshblock_data_(), nint_user_meshblock_data_(), cost_(1.0),
-    properties(properties), packages(packages), exec_space(DevSpace()) {
->>>>>>> 003f7879
+    exec_space(DevSpace()) {
   // initialize grid indices
   is = NGHOST;
   ie = is + block_size.nx1 - 1;
@@ -208,12 +204,8 @@
     prev(nullptr), next(nullptr),
     new_block_dt_{}, new_block_dt_hyperbolic_{}, new_block_dt_parabolic_{},
     new_block_dt_user_{},
-<<<<<<< HEAD
-    nreal_user_meshblock_data_(), nint_user_meshblock_data_(), cost_(icost) {
-=======
     nreal_user_meshblock_data_(), nint_user_meshblock_data_(), cost_(icost),
-    properties(properties), exec_space(DevSpace()) {
->>>>>>> 003f7879
+    exec_space(DevSpace()) {
   // initialize grid indices
 
   //std::cerr << "WHY AM I HERE???" << std::endl;
