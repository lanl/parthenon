//========================================================================================
// Athena++ astrophysical MHD code
// Copyright(C) 2014 James M. Stone <jmstone@princeton.edu> and other code contributors
// Licensed under the 3-clause BSD License, see LICENSE file for details
//========================================================================================
// (C) (or copyright) 2020. Triad National Security, LLC. All rights reserved.
//
// This program was produced under U.S. Government contract 89233218CNA000001 for Los
// Alamos National Laboratory (LANL), which is operated by Triad National Security, LLC
// for the U.S. Department of Energy/National Nuclear Security Administration. All rights
// in the program are reserved by Triad National Security, LLC, and the U.S. Department
// of Energy/National Nuclear Security Administration. The Government is granted for
// itself and others acting on its behalf a nonexclusive, paid-up, irrevocable worldwide
// license in this material to reproduce, prepare derivative works, distribute copies to
// the public, perform publicly and display publicly, and to permit others to do so.
//========================================================================================
#ifndef MESH_MESH_HPP_
#define MESH_MESH_HPP_
//! \file mesh.hpp
//  \brief defines Mesh and MeshBlock classes, and various structs used in them
//  The Mesh is the overall grid structure, and MeshBlocks are local patches of data
//  (potentially on different levels) that tile the entire domain.

#include <cstdint>
#include <functional>
#include <map>
#include <memory>
#include <string>
#include <vector>

#include "application_input.hpp"
#include "bvals/bvals.hpp"
#include "bvals/bvals_interfaces.hpp"
#include "coordinates/coordinates.hpp"
#include "defs.hpp"
#include "domain.hpp"
#include "interface/container.hpp"
#include "interface/container_collection.hpp"
#include "interface/properties_interface.hpp"
#include "interface/state_descriptor.hpp"
#include "interface/update.hpp"
#include "kokkos_abstraction.hpp"
#include "mesh/mesh_refinement.hpp"
#include "mesh/meshblock_tree.hpp"
#include "outputs/io_wrapper.hpp"
#include "parameter_input.hpp"
#include "parthenon_arrays.hpp"
#include "reconstruct/reconstruction.hpp"
#include "utils/interp_table.hpp"

namespace parthenon {

// Forward declarations
class BoundaryValues;
class Mesh;
class MeshBlockTree;
class MeshRefinement;
class ParameterInput;
class Reconstruction;
class RestartReader;

// template class Container<Real>;

//----------------------------------------------------------------------------------------
//! \class MeshBlock
//  \brief data/functions associated with a single block
class MeshBlock {
  friend class RestartOutput;
  friend class Mesh;

 public:
  MeshBlock(const int n_side, const int ndim); // for Kokkos testing with ghost
  MeshBlock(int igid, int ilid, LogicalLocation iloc, RegionSize input_size,
            BoundaryFlag *input_bcs, Mesh *pm, ParameterInput *pin,
<<<<<<< HEAD
            Properties_t &properties, int igflag, bool ref_flag = false);
  MeshBlock(int igid, int ilid, LogicalLocation iloc, RegionSize input_block,
            BoundaryFlag *input_bcs, Mesh *pm, ParameterInput *pin,
            Properties_t &properties, Packages_t &packages, int igflag,
            bool ref_flag = false);
  MeshBlock(int igid, int ilid, Mesh *pm, ParameterInput *pin, Properties_t &properties,
            Packages_t &packages, LogicalLocation iloc, RegionSize input_block,
            BoundaryFlag *input_bcs, double icost, int igflag,
            MeshBlock *lastBlock = nullptr);
=======
            ApplicationInput *app_in, Properties_t &properties, int igflag,
            bool ref_flag = false);
  MeshBlock(int igid, int ilid, Mesh *pm, ParameterInput *pin, ApplicationInput *app_in,
            Properties_t &properties, Packages_t &packages, LogicalLocation iloc,
            RegionSize input_block, BoundaryFlag *input_bcs, double icost, char *mbdata,
            int igflag);

  MeshBlock(int igid, int ilid, LogicalLocation iloc, RegionSize input_block,
            BoundaryFlag *input_bcs, Mesh *pm, ParameterInput *pin,
            ApplicationInput *app_in, Properties_t &properties, Packages_t &packages,
            int igflag, bool ref_flag = false);
>>>>>>> 685a724f
  ~MeshBlock();

  // Kokkos execution space for this MeshBlock
  DevExecSpace exec_space;

  // data
  Mesh *pmy_mesh = nullptr; // ptr to Mesh containing this MeshBlock
  LogicalLocation loc;
  RegionSize block_size;
  // for convenience: "max" # of real+ghost cells along each dir for allocating "standard"
  // sized MeshBlock arrays, depending on ndim i.e.
  //
  // cellbounds.nx2 =    nx2      + 2*NGHOST if   nx2 > 1
  // (entire)         (interior)               (interior)
  //
  // Assuming we have a block cells, and nx2 = 6, and NGHOST = 1
  //
  // <----- nx1 = 8 ---->
  //       (entire)
  //
  //     <- nx1 = 6 ->
  //       (interior)
  //
  //  - - - - - - - - - -   ^
  //  |  |  ghost    |  |   |
  //  - - - - - - - - - -   |         ^
  //  |  |     ^     |  |   |         |
  //  |  |     |     |  |  nx2 = 8    nx2 = 6
  //  |  | interior  |  | (entire)   (interior)
  //  |  |     |     |  |             |
  //  |  |     v     |  |   |         v
  //  - - - - - - - - - -   |
  //  |  |           |  |   |
  //  - - - - - - - - - -   v
  //
  IndexShape cellbounds;
  // on 1x coarser level MeshBlock i.e.
  //
  // c_cellbounds.nx2 = cellbounds.nx2 * 1/2 + 2*NGHOST, if  cellbounds.nx2 >1
  //   (entire)             (interior)                          (interior)
  //
  // Assuming we have a block cells, and nx2 = 6, and NGHOST = 1
  //
  //          cells                              c_cells
  //
  //  - - - - - - - - - -   ^              - - - - - - - - - -     ^
  //  |  |           |  |   |              |  |           |  |     |
  //  - - - - - - - - - -   |              - - - - - - - - - -     |
  //  |  |     ^     |  |   |              |  |      ^    |  |     |
  //  |  |     |     |  |   |              |  |      |    |  |     |
  //  |  |  nx2 = 6  |  |  nx2 = 8  ====>  |  |   nx2 = 3 |  |   nx2 = 5
  //  |  |(interior) |  |  (entire)        |  | (interior)|  |  (entire)
  //  |  |     v     |  |   |              |  |      v    |  |     |
  //  - - - - - - - - - -   |              - - - - - - - - - -     |
  //  |  |           |  |   |              |  |           |  |     |
  //  - - - - - - - - - -   v              - - - - - - - - - -     v
  //
  IndexShape c_cellbounds;
  int gid, lid;
  int cnghost;
  int gflag;

  // The User defined containers
  ContainerCollection<Real> real_containers;

  Properties_t properties;
  Packages_t packages;

  std::unique_ptr<MeshBlockApplicationData> app;

  Coordinates_t coords;

  // mesh-related objects
  // TODO(jcd): remove all these?
  std::unique_ptr<BoundaryValues> pbval;
  std::unique_ptr<MeshRefinement> pmr;
  std::unique_ptr<Reconstruction> precon;

  BoundaryFlag boundary_flag[6];

  MeshBlock *prev, *next;

  // functions

  //----------------------------------------------------------------------------------------
  //! \fn void MeshBlock::DeepCopy(const DstType& dst, const SrcType& src)
  //  \brief Deep copy between views using the exec space of the MeshBlock
  template <class DstType, class SrcType>
  void deep_copy(const DstType &dst, const SrcType &src) {
    Kokkos::deep_copy(exec_space, dst, src);
  }

  // 1D default loop pattern
  template <typename Function>
  inline void par_for(const std::string &name, const int &il, const int &iu,
                      const Function &function) {
    parthenon::par_for(name, exec_space, il, iu, function);
  }

  // 2D default loop pattern
  template <typename Function>
  inline void par_for(const std::string &name, const int &jl, const int &ju,
                      const int &il, const int &iu, const Function &function) {
    parthenon::par_for(name, exec_space, jl, ju, il, iu, function);
  }

  // 3D default loop pattern
  template <typename Function>
  inline void par_for(const std::string &name, const int &kl, const int &ku,
                      const int &jl, const int &ju, const int &il, const int &iu,
                      const Function &function) {
    parthenon::par_for(name, exec_space, kl, ku, jl, ju, il, iu, function);
  }

  // 4D default loop pattern
  template <typename Function>
  inline void par_for(const std::string &name, const int &nl, const int &nu,
                      const int &kl, const int &ku, const int &jl, const int &ju,
                      const int &il, const int &iu, const Function &function) {
    parthenon::par_for(name, exec_space, nl, nu, kl, ku, jl, ju, il, iu, function);
  }

  // 1D Outer default loop pattern
  template <typename Function>
  inline void par_for_outer(const std::string &name, const size_t &scratch_size_in_bytes,
                            const int &scratch_level, const int &kl, const int &ku,
                            const Function &function) {
    parthenon::par_for_outer(name, exec_space, scratch_size_in_bytes, scratch_level, kl,
                             ku, function);
  }
  // 2D Outer default loop pattern
  template <typename Function>
  inline void par_for_outer(const std::string &name, const size_t &scratch_size_in_bytes,
                            const int &scratch_level, const int &kl, const int &ku,
                            const int &jl, const int &ju, const Function &function) {
    parthenon::par_for_outer(name, exec_space, scratch_size_in_bytes, scratch_level, kl,
                             ku, jl, ju, function);
  }

  // 3D Outer default loop pattern
  template <typename Function>
  inline void par_for(const std::string &name, size_t &scratch_size_in_bytes,
                      const int &scratch_level, const int &nl, const int &nu,
                      const int &kl, const int &ku, const int &jl, const int &ju,
                      const Function &function) {
    parthenon::par_for_outer(name, exec_space, scratch_size_in_bytes, scratch_level, nl,
                             nu, kl, ku, jl, ju, function);
  }

  std::size_t GetBlockSizeInBytes();
  int GetNumberOfMeshBlockCells() {
    return block_size.nx1 * block_size.nx2 * block_size.nx3;
  }
  void SearchAndSetNeighbors(MeshBlockTree &tree, int *ranklist, int *nslist);
  void WeightedAve(ParArrayND<Real> &u_out, ParArrayND<Real> &u_in1,
                   ParArrayND<Real> &u_in2, const Real wght[3]);
  void WeightedAve(FaceField &b_out, FaceField &b_in1, FaceField &b_in2,
                   const Real wght[3]);

  void ResetToIC() { ProblemGenerator(nullptr, nullptr); }

  // inform MeshBlock which arrays contained in member Field, Particles,
  // ... etc. classes are the "primary" representations of a quantity. when registered,
  // that data are used for (1) load balancing (2) (future) dumping to restart file
  void RegisterMeshBlockData(std::shared_ptr<CellVariable<Real>> pvar_cc);
  void RegisterMeshBlockData(std::shared_ptr<FaceField> pvar_fc);

  // defined in either the prob file or default_pgen.cpp in ../pgen/
  static void
  UserWorkBeforeOutputDefault(ParameterInput *pin); // called in Mesh fn (friend class)
  std::function<void(ParameterInput *)> UserWorkBeforeOutput =
      &UserWorkBeforeOutputDefault;
  static void UserWorkInLoopDefault(); // called in TimeIntegratorTaskList
  std::function<void()> UserWorkInLoop = &UserWorkInLoopDefault;
  void SetBlockTimestep(const Real dt) { new_block_dt_ = dt; }
  Real NewDt() { return new_block_dt_; }

 private:
  // data
  Real new_block_dt_, new_block_dt_hyperbolic_, new_block_dt_parabolic_,
      new_block_dt_user_;
  std::vector<std::shared_ptr<CellVariable<Real>>> vars_cc_;
  std::vector<std::shared_ptr<FaceField>> vars_fc_;

  void InitializeIndexShapes(const int nx1, const int nx2, const int nx3);
  // functions
  void SetCostForLoadBalancing(double cost);

  // defined in either the prob file or default_pgen.cpp in ../pgen/
  static void ProblemGeneratorDefault(MeshBlock *pmb, ParameterInput *pin);
  std::function<void(MeshBlock *, ParameterInput *)> ProblemGenerator =
      &ProblemGeneratorDefault;
  static pMeshBlockApplicationData_t
  InitApplicationMeshBlockDataDefault(ParameterInput *pin);
  std::function<pMeshBlockApplicationData_t(ParameterInput *)>
      InitApplicationMeshBlockData = &InitApplicationMeshBlockDataDefault;
  static void InitUserMeshBlockDataDefault(ParameterInput *pin);
  std::function<void(ParameterInput *)> InitUserMeshBlockData =
      &InitUserMeshBlockDataDefault;

  // functions and variables for automatic load balancing based on timing
  double cost_, lb_time_;
  void ResetTimeMeasurement();
  void StartTimeMeasurement();
  void StopTimeMeasurement();
};

//----------------------------------------------------------------------------------------
//! \class Mesh
//  \brief data/functions associated with the overall mesh

class Mesh {
  friend class RestartOutput;
  friend class HistoryOutput;
  friend class MeshBlock;
  friend class MeshBlockTree;
  friend class BoundaryBase;
  friend class BoundaryValues;
  friend class Coordinates;
  friend class MeshRefinement;

 public:
  // 2x function overloads of ctor: normal and restarted simulation
<<<<<<< HEAD
  Mesh(ParameterInput *pin, Properties_t &properties, Packages_t &packages,
       int test_flag = 0);
  Mesh(ParameterInput *pin, RestartReader &resfile, Properties_t &properties,
=======
  Mesh(ParameterInput *pin, ApplicationInput *app_in, Properties_t &properties,
       Packages_t &packages, int test_flag = 0);
  Mesh(ParameterInput *pin, IOWrapper &resfile, Properties_t &properties,
>>>>>>> 685a724f
       Packages_t &packages, int test_flag = 0);
  ~Mesh();

  // accessors
  int GetNumMeshBlocksThisRank(int my_rank) { return nblist[my_rank]; }
  int GetNumMeshThreads() const { return num_mesh_threads_; }
  std::int64_t GetTotalCells() {
    return static_cast<std::int64_t>(nbtotal) * pblock->block_size.nx1 *
           pblock->block_size.nx2 * pblock->block_size.nx3;
  }

  // data
  bool modified;
  RegionSize mesh_size;
  BoundaryFlag mesh_bcs[6];
  const int ndim; // number of dimensions
  const bool adaptive, multilevel;
  int nbtotal, nbnew, nbdel;
  std::uint64_t mbcnt;

  int step_since_lb;
  int gflag;

  // ptr to first MeshBlock (node) in linked list of blocks belonging to this MPI rank:
  MeshBlock *pblock;
  Properties_t properties;
  Packages_t packages;

  // functions
  void Initialize(int res_flag, ParameterInput *pin, ApplicationInput *app_in);
  void SetBlockSizeAndBoundaries(LogicalLocation loc, RegionSize &block_size,
                                 BoundaryFlag *block_bcs);
  void NewTimeStep();
  void OutputCycleDiagnostics();
  void LoadBalancingAndAdaptiveMeshRefinement(ParameterInput *pin,
                                              ApplicationInput *app_in);
  // step 7: create new MeshBlock list (same MPI rank but diff level: create new block)
  // Moved here given Cuda/nvcc restriction:
  // "error: The enclosing parent function ("...")
  // for an extended __host__ __device__ lambda cannot have private or
  // protected access within its class"
  void FillSameRankCoarseToFineAMR(MeshBlock *pob, MeshBlock *pmb,
                                   LogicalLocation &newloc);
  void FillSameRankFineToCoarseAMR(MeshBlock *pob, MeshBlock *pmb, LogicalLocation &loc);
  int CreateAMRMPITag(int lid, int ox1, int ox2, int ox3);
  MeshBlock *FindMeshBlock(int tgid);
  void ApplyUserWorkBeforeOutput(ParameterInput *pin);

  // function for distributing unique "phys" bitfield IDs to BoundaryVariable objects and
  // other categories of MPI communication for generating unique MPI_TAGs
  int ReserveTagPhysIDs(int num_phys);

  // defined in either the prob file or default_pgen.cpp in ../pgen/
  static void UserWorkAfterLoopDefault(Mesh *mesh, ParameterInput *pin,
                                       SimTime &tm); // called in main loop
  std::function<void(Mesh *, ParameterInput *, SimTime &)> UserWorkAfterLoop =
      &UserWorkAfterLoopDefault;
  static void UserWorkInLoopDefault(); // called in main after each cycle
  std::function<void()> UserWorkInLoop = &UserWorkInLoopDefault;
  int GetRootLevel() { return root_level; }
  int GetMaxLevel() { return max_level; }
  int GetCurrentLevel() { return current_level; }
  std::vector<int> GetNbList() {
    std::vector<int> nlist;
    nlist.assign(nblist, nblist + Globals::nranks);
    return nlist;
  }

 private:
  // data
  int next_phys_id_; // next unused value for encoding final component of MPI tag bitfield
  int root_level, max_level, current_level;
  int num_mesh_threads_;
  int *nslist, *ranklist, *nblist;
  double *costlist;
  // 8x arrays used exclusively for AMR (not SMR):
  int *nref, *nderef;
  int *rdisp, *ddisp;
  int *bnref, *bnderef;
  int *brdisp, *bddisp;
  // the last 4x should be std::size_t, but are limited to int by MPI

  LogicalLocation *loclist;
  MeshBlockTree tree;
  // number of MeshBlocks in the x1, x2, x3 directions of the root grid:
  // (unlike LogicalLocation.lxi, nrbxi don't grow w/ AMR # of levels, so keep 32-bit int)
  int nrbx1, nrbx2, nrbx3;
  // TODO(felker) find unnecessary static_cast<> ops. from old std::int64_t type in 2018:
  // std::int64_t nrbx1, nrbx2, nrbx3;

  // flags are false if using non-uniform or user meshgen function
  bool use_uniform_meshgen_fn_[4];

  int nuser_history_output_;
  std::string *user_history_output_names_;
  UserHistoryOperation *user_history_ops_;

  // variables for load balancing control
  bool lb_flag_, lb_automatic_, lb_manual_;
  double lb_tolerance_;
  int lb_interval_;

  // functions
  MeshGenFunc MeshGenerator_[4];
  BValFunc BoundaryFunction_[6];
  AMRFlagFunc AMRFlag_;
  SrcTermFunc UserSourceTerm_;
  TimeStepFunc UserTimeStep_;
  HistoryOutputFunc *user_history_func_;
  MetricFunc UserMetric_;

  void OutputMeshStructure(int dim);
  void CalculateLoadBalance(double *clist, int *rlist, int *slist, int *nlist, int nb);
  void ResetLoadBalanceVariables();

  void ReserveMeshBlockPhysIDs();

  // Mesh::LoadBalancingAndAdaptiveMeshRefinement() helper functions:
  void UpdateCostList();
  void UpdateMeshBlockTree(int &nnew, int &ndel);
  bool GatherCostListAndCheckBalance();
  void RedistributeAndRefineMeshBlocks(ParameterInput *pin, ApplicationInput *app_in,
                                       int ntot);

  // Mesh::RedistributeAndRefineMeshBlocks() helper functions:
  // step 6: send
  void PrepareSendSameLevel(MeshBlock *pb, ParArray1D<Real> &sendbuf);
  void PrepareSendCoarseToFineAMR(MeshBlock *pb, ParArray1D<Real> &sendbuf,
                                  LogicalLocation &lloc);
  void PrepareSendFineToCoarseAMR(MeshBlock *pb, ParArray1D<Real> &sendbuf);
  // step 7: create new MeshBlock list (same MPI rank but diff level: create new block)
  // moved public to be called from device
  // step 8: receive
  void FinishRecvSameLevel(MeshBlock *pb, ParArray1D<Real> &recvbuf);
  void FinishRecvFineToCoarseAMR(MeshBlock *pb, ParArray1D<Real> &recvbuf,
                                 LogicalLocation &lloc);
  void FinishRecvCoarseToFineAMR(MeshBlock *pb, ParArray1D<Real> &recvbuf);

  // defined in either the prob file or default_pgen.cpp in ../pgen/
  static void InitUserMeshDataDefault(ParameterInput *pin);
  std::function<void(ParameterInput *)> InitUserMeshData = InitUserMeshDataDefault;

  // often used (not defined) in prob file in ../pgen/
  void EnrollUserBoundaryFunction(BoundaryFace face, BValFunc my_func);
  // DEPRECATED(felker): provide trivial overload for old-style BoundaryFace enum argument
  void EnrollUserBoundaryFunction(int face, BValFunc my_func);

  void EnrollUserRefinementCondition(AMRFlagFunc amrflag);
  void EnrollUserMeshGenerator(CoordinateDirection dir, MeshGenFunc my_mg);
  void EnrollUserExplicitSourceFunction(SrcTermFunc my_func);
  void EnrollUserTimeStepFunction(TimeStepFunc my_func);
  void AllocateUserHistoryOutput(int n);
  void EnrollUserHistoryOutput(int i, HistoryOutputFunc my_func, const char *name,
                               UserHistoryOperation op = UserHistoryOperation::sum);
  void EnrollUserMetric(MetricFunc my_func);
};

//----------------------------------------------------------------------------------------
// \!fn Real ComputeMeshGeneratorX(std::int64_t index, std::int64_t nrange,
//                                 bool sym_interval)
// \brief wrapper fn to compute Real x logical location for either [0., 1.] or [-0.5, 0.5]
//        real cell ranges for MeshGenerator_[] functions (default/user vs. uniform)

inline Real ComputeMeshGeneratorX(std::int64_t index, std::int64_t nrange,
                                  bool sym_interval) {
  // index is typically 0, ... nrange for non-ghost boundaries
  if (!sym_interval) {
    // to map to fractional logical position [0.0, 1.0], simply divide by # of faces
    return static_cast<Real>(index) / static_cast<Real>(nrange);
  } else {
    // to map to a [-0.5, 0.5] range, rescale int indices around 0 before FP conversion
    // if nrange is even, there is an index at center x=0.0; map it to (int) 0
    // if nrange is odd, the center x=0.0 is between two indices; map them to -1, 1
    std::int64_t noffset = index - (nrange) / 2;
    std::int64_t noffset_ceil = index - (nrange + 1) / 2; // = noffset if nrange is even
    // std::cout << "noffset, noffset_ceil = " << noffset << ", " << noffset_ceil << "\n";
    // average the (possibly) biased integer indexing
    return static_cast<Real>(noffset + noffset_ceil) / (2.0 * nrange);
  }
}

//----------------------------------------------------------------------------------------
// \!fn Real DefaultMeshGeneratorX1(Real x, RegionSize rs)
// \brief x1 mesh generator function, x is the logical location; x=i/nx1, real in [0., 1.]

inline Real DefaultMeshGeneratorX1(Real x, RegionSize rs) {
  Real lw, rw;
  if (rs.x1rat == 1.0) {
    rw = x, lw = 1.0 - x;
  } else {
    Real ratn = std::pow(rs.x1rat, rs.nx1);
    Real rnx = std::pow(rs.x1rat, x * rs.nx1);
    lw = (rnx - ratn) / (1.0 - ratn);
    rw = 1.0 - lw;
  }
  // linear interp, equally weighted from left (x(xmin)=0.0) and right (x(xmax)=1.0)
  return rs.x1min * lw + rs.x1max * rw;
}

//----------------------------------------------------------------------------------------
// \!fn Real DefaultMeshGeneratorX2(Real x, RegionSize rs)
// \brief x2 mesh generator function, x is the logical location; x=j/nx2, real in [0., 1.]

inline Real DefaultMeshGeneratorX2(Real x, RegionSize rs) {
  Real lw, rw;
  if (rs.x2rat == 1.0) {
    rw = x, lw = 1.0 - x;
  } else {
    Real ratn = std::pow(rs.x2rat, rs.nx2);
    Real rnx = std::pow(rs.x2rat, x * rs.nx2);
    lw = (rnx - ratn) / (1.0 - ratn);
    rw = 1.0 - lw;
  }
  return rs.x2min * lw + rs.x2max * rw;
}

//----------------------------------------------------------------------------------------
// \!fn Real DefaultMeshGeneratorX3(Real x, RegionSize rs)
// \brief x3 mesh generator function, x is the logical location; x=k/nx3, real in [0., 1.]

inline Real DefaultMeshGeneratorX3(Real x, RegionSize rs) {
  Real lw, rw;
  if (rs.x3rat == 1.0) {
    rw = x, lw = 1.0 - x;
  } else {
    Real ratn = std::pow(rs.x3rat, rs.nx3);
    Real rnx = std::pow(rs.x3rat, x * rs.nx3);
    lw = (rnx - ratn) / (1.0 - ratn);
    rw = 1.0 - lw;
  }
  return rs.x3min * lw + rs.x3max * rw;
}

//----------------------------------------------------------------------------------------
// \!fn Real UniformMeshGeneratorX1(Real x, RegionSize rs)
// \brief x1 mesh generator function, x is the logical location; real cells in [-0.5, 0.5]

inline Real UniformMeshGeneratorX1(Real x, RegionSize rs) {
  // linear interp, equally weighted from left (x(xmin)=-0.5) and right (x(xmax)=0.5)
  return static_cast<Real>(0.5) * (rs.x1min + rs.x1max) + (x * rs.x1max - x * rs.x1min);
}

//----------------------------------------------------------------------------------------
// \!fn Real UniformMeshGeneratorX2(Real x, RegionSize rs)
// \brief x2 mesh generator function, x is the logical location; real cells in [-0.5, 0.5]

inline Real UniformMeshGeneratorX2(Real x, RegionSize rs) {
  return static_cast<Real>(0.5) * (rs.x2min + rs.x2max) + (x * rs.x2max - x * rs.x2min);
}

//----------------------------------------------------------------------------------------
// \!fn Real UniformMeshGeneratorX3(Real x, RegionSize rs)
// \brief x3 mesh generator function, x is the logical location; real cells in [-0.5, 0.5]

inline Real UniformMeshGeneratorX3(Real x, RegionSize rs) {
  return static_cast<Real>(0.5) * (rs.x3min + rs.x3max) + (x * rs.x3max - x * rs.x3min);
}

} // namespace parthenon

#endif // MESH_MESH_HPP_<|MERGE_RESOLUTION|>--- conflicted
+++ resolved
@@ -72,29 +72,16 @@
   MeshBlock(const int n_side, const int ndim); // for Kokkos testing with ghost
   MeshBlock(int igid, int ilid, LogicalLocation iloc, RegionSize input_size,
             BoundaryFlag *input_bcs, Mesh *pm, ParameterInput *pin,
-<<<<<<< HEAD
-            Properties_t &properties, int igflag, bool ref_flag = false);
-  MeshBlock(int igid, int ilid, LogicalLocation iloc, RegionSize input_block,
-            BoundaryFlag *input_bcs, Mesh *pm, ParameterInput *pin,
-            Properties_t &properties, Packages_t &packages, int igflag,
-            bool ref_flag = false);
-  MeshBlock(int igid, int ilid, Mesh *pm, ParameterInput *pin, Properties_t &properties,
-            Packages_t &packages, LogicalLocation iloc, RegionSize input_block,
-            BoundaryFlag *input_bcs, double icost, int igflag,
-            MeshBlock *lastBlock = nullptr);
-=======
             ApplicationInput *app_in, Properties_t &properties, int igflag,
             bool ref_flag = false);
-  MeshBlock(int igid, int ilid, Mesh *pm, ParameterInput *pin, ApplicationInput *app_in,
-            Properties_t &properties, Packages_t &packages, LogicalLocation iloc,
-            RegionSize input_block, BoundaryFlag *input_bcs, double icost, char *mbdata,
-            int igflag);
-
   MeshBlock(int igid, int ilid, LogicalLocation iloc, RegionSize input_block,
             BoundaryFlag *input_bcs, Mesh *pm, ParameterInput *pin,
             ApplicationInput *app_in, Properties_t &properties, Packages_t &packages,
             int igflag, bool ref_flag = false);
->>>>>>> 685a724f
+  MeshBlock(int igid, int ilid, Mesh *pm, ParameterInput *pin, ApplicationInput *app_in,
+            Properties_t &properties, Packages_t &packages, LogicalLocation iloc,
+            RegionSize input_block, BoundaryFlag *input_bcs, double icost, int igflag,
+            MeshBlock *lastBlock = nullptr);
   ~MeshBlock();
 
   // Kokkos execution space for this MeshBlock
@@ -318,16 +305,10 @@
 
  public:
   // 2x function overloads of ctor: normal and restarted simulation
-<<<<<<< HEAD
-  Mesh(ParameterInput *pin, Properties_t &properties, Packages_t &packages,
-       int test_flag = 0);
-  Mesh(ParameterInput *pin, RestartReader &resfile, Properties_t &properties,
-=======
   Mesh(ParameterInput *pin, ApplicationInput *app_in, Properties_t &properties,
        Packages_t &packages, int test_flag = 0);
-  Mesh(ParameterInput *pin, IOWrapper &resfile, Properties_t &properties,
->>>>>>> 685a724f
-       Packages_t &packages, int test_flag = 0);
+  Mesh(ParameterInput *pin, ApplicationInput *app_in, IOWrapper &resfile,
+       Properties_t &properties, Packages_t &packages, int test_flag = 0);
   ~Mesh();
 
   // accessors
