//========================================================================================
// Athena++ astrophysical MHD code
// Copyright(C) 2014 James M. Stone <jmstone@princeton.edu> and other code contributors
// Licensed under the 3-clause BSD License, see LICENSE file for details
//========================================================================================
// (C) (or copyright) 2020-2021. Triad National Security, LLC. All rights reserved.
//
// This program was produced under U.S. Government contract 89233218CNA000001 for Los
// Alamos National Laboratory (LANL), which is operated by Triad National Security, LLC
// for the U.S. Department of Energy/National Nuclear Security Administration. All rights
// in the program are reserved by Triad National Security, LLC, and the U.S. Department
// of Energy/National Nuclear Security Administration. The Government is granted for
// itself and others acting on its behalf a nonexclusive, paid-up, irrevocable worldwide
// license in this material to reproduce, prepare derivative works, distribute copies to
// the public, perform publicly and display publicly, and to permit others to do so.
//========================================================================================

// options for building
#include "config.hpp"

// Only proceed if HDF5 output enabled
#ifdef HDF5OUTPUT

#include <algorithm>
#include <memory>
#include <set>
#include <type_traits>
#include <unordered_map>

#include "interface/meshblock_data_iterator.hpp"
#include "interface/metadata.hpp"
#include "mesh/mesh.hpp"
#include "mesh/meshblock.hpp"
#include "outputs/outputs.hpp"
#include "outputs/parthenon_hdf5.hpp"

namespace parthenon {
namespace HDF5 {

// template specializations for std::string
template <>
void HDF5WriteAttribute(const std::string &name, const std::vector<std::string> &values,
                        hid_t location) {
  std::vector<const char *> char_ptrs(values.size());
  for (size_t i = 0; i < values.size(); ++i) {
    char_ptrs[i] = values[i].c_str();
  }
  HDF5WriteAttribute(name, char_ptrs, location);
}

template <>
std::vector<std::string> HDF5ReadAttributeVec(hid_t location, const std::string &name) {
  // get strings as char pointers, HDF5 will allocate the memory and we need to free it
  auto char_ptrs = HDF5ReadAttributeVec<char *>(location, name);

  // make strings out of char pointers, which copies the memory and then free the memeory
  std::vector<std::string> res(char_ptrs.size());
  for (size_t i = 0; i < res.size(); ++i) {
    res[i] = std::string(char_ptrs[i]);
    free(char_ptrs[i]);
  }

  return res;
}

// template specialization for bool
template <>
void HDF5WriteAttribute(const std::string &name, const std::vector<bool> &values,
                        hid_t location) {
  // can't use std::vector here because std::vector<bool>  doesn't have .data() member
  std::unique_ptr<hbool_t[]> data(new hbool_t[values.size()]);
  for (size_t i = 0; i < values.size(); ++i) {
    data[i] = values[i];
  }
  HDF5WriteAttribute(name, values.size(), data.get(), location);
}

} // namespace HDF5

namespace {

std::string PackStrings(const std::vector<std::string> &strs, char delimiter) {
  std::string pack;
  for (const auto &s : strs) {
    pack += s + delimiter;
  }
  return pack;
}

std::vector<std::string> UnpackStrings(const std::string &pack, char delimiter) {
  std::vector<std::string> unpack;
  const char *curr = pack.data();
  const char *const end = curr + pack.size();

  while (curr < end) {
    const auto tab = strchr(curr, delimiter);
    if (tab == nullptr) {
      std::stringstream msg;
      msg << "### ERROR: Pack string does not end with delimiter" << std::endl;
      PARTHENON_FAIL(msg);
    }

    if (tab == curr) {
      unpack.push_back("");
    } else {
      unpack.push_back(std::string(curr, tab - curr));
      curr = tab + 1;
    }
  }

  return unpack;
}

} // anonymous namespace

using namespace HDF5;

// Helper struct containing some information about a variable that we can easily
// communicate via MPI
struct VarInfo {
  // We need to communicate this struct via MPI. To Make our lives a bit easier, we will
  // combine the vlen integer and the is_sparse and is_vector flags into a single int
  // (call it info_code) and communicate that.
  //
  // The info_code will have the vlen in the lower 16 bits and bits 20 and 21 will encode
  // the is_sparse and is_vector flags
  static constexpr int max_vlen = (1 << 16) - 1;
  static constexpr int sparse_flag = (1 << 20);
  static constexpr int vector_flag = (1 << 21);

  std::string label;
  std::vector<std::string> component_labels; // may be empty
  int vlen;
  bool is_sparse;
  bool is_vector;

 private:
  VarInfo() = default;

 public:
  static VarInfo Decode(const std::string &compact_labels, int info_code) {
    VarInfo res;

    // unpack compact_labels
    auto labels = UnpackStrings(compact_labels, '\t');

    if (labels.size() == 0) {
      std::stringstream msg;
      msg << "### ERROR: Got no labels" << std::endl;
      PARTHENON_FAIL(msg);
    }

    // first label in compact labe is the variable label, the rest are the component
    // labels
    res.label = labels[0];
    res.component_labels = std::vector<std::string>(labels.begin() + 1, labels.end());

    res.vlen = info_code & max_vlen;
    res.is_sparse = (info_code & sparse_flag) > 0;
    res.is_vector = (info_code & vector_flag) > 0;

    return res;
  }

  explicit VarInfo(const std::shared_ptr<CellVariable<Real>> &var)
      : label(var->label()), vlen(var->GetDim(4)), is_sparse(var->IsSparse()),
        is_vector(var->IsSet(Metadata::Vector)) {
    if ((vlen <= 0) || (vlen > max_vlen)) {
      std::stringstream msg;
      msg << "### ERROR: Got variable " << label << " with length " << vlen
          << ". vlen must be between 0 and " << max_vlen << std::endl;
      PARTHENON_FAIL(msg);
    }
  }

  // compactify label and component_labels into a single string for MPI communication
  std::string get_compact_label() const {
    // pack labels as {label, component_label[0], component_label[1], ...}
    std::vector<std::string> labels = {label};
    labels.insert(labels.end(), component_labels.begin(), component_labels.end());
    return PackStrings(labels, '\t');
  }

  int get_info_code() const {
    int code = vlen;
    if (is_sparse) code += sparse_flag;
    if (is_vector) code += vector_flag;

    return code;
  }

  // so we can put VarInfo into a set
  bool operator<(const VarInfo &other) const {
    if ((label == other.label) && (vlen != other.vlen)) {
      // variables with the same label must have the same lengths
      std::stringstream msg;
      msg << "### ERROR: Got variable " << label << " with multiple different lengths"
          << std::endl;
      PARTHENON_FAIL(msg);
    }

    return label < other.label;
  }
};

// XDMF subroutine to write a dataitem that refers to an HDF array
static std::string stringXdmfArrayRef(const std::string &prefix,
                                      const std::string &hdfPath,
                                      const std::string &label, const hsize_t *dims,
                                      const int &ndims, const std::string &theType,
                                      const int &precision) {
  std::string mystr =
      prefix + R"(<DataItem Format="HDF" Dimensions=")" + std::to_string(dims[0]);
  for (int i = 1; i < ndims; i++)
    mystr += " " + std::to_string(dims[i]);
  mystr += "\" Name=\"" + label + "\"";
  mystr += " NumberType=\"" + theType + "\"";
  mystr += R"( Precision=")" + std::to_string(precision) + R"(">)" + '\n';
  mystr += prefix + "  " + hdfPath + label + "</DataItem>" + '\n';
  return mystr;
}

static void writeXdmfArrayRef(std::ofstream &fid, const std::string &prefix,
                              const std::string &hdfPath, const std::string &label,
                              const hsize_t *dims, const int &ndims,
                              const std::string &theType, const int &precision) {
  fid << stringXdmfArrayRef(prefix, hdfPath, label, dims, ndims, theType, precision)
      << std::flush;
}

static void writeXdmfSlabVariableRef(std::ofstream &fid, const std::string &name,
                                     std::string &hdfFile, int iblock, const int &vlen,
                                     int &ndims, hsize_t *dims,
                                     const std::string &dims321, bool isVector) {
  // writes a slab reference to file

  std::vector<std::string> names;
  int nentries = 1;
  int vector_size = 1;
  if (vlen == 1 || isVector) {
    names.push_back(name);
  } else {
    nentries = vlen;
    for (int i = 0; i < vlen; i++) {
      names.push_back(name + "_" + std::to_string(i));
    }
  }
  if (isVector) vector_size = vlen;

  const std::string prefix = "      ";
  for (int i = 0; i < nentries; i++) {
    fid << prefix << R"(<Attribute Name=")" << names[i] << R"(" Center="Cell")";
    if (isVector) {
      fid << R"( AttributeType="Vector")"
          << R"( Dimensions=")" << dims321 << " " << vector_size << R"(")";
    }
    fid << ">" << std::endl;
    fid << prefix << "  "
        << R"(<DataItem ItemType="HyperSlab" Dimensions=")" << dims321 << " "
        << vector_size << R"(">)" << std::endl;
    fid << prefix << "    "
        << R"(<DataItem Dimensions="3 5" NumberType="Int" Format="XML">)" << iblock
        << " 0 0 0 " << i << " 1 1 1 1 1 1 " << dims321 << " " << vector_size
        << "</DataItem>" << std::endl;
    writeXdmfArrayRef(fid, prefix + "    ", hdfFile + ":/", name, dims, ndims, "Float",
                      8);
    fid << prefix << "  "
        << "</DataItem>" << std::endl;
    fid << prefix << "</Attribute>" << std::endl;
  }
  return;
}

void genXDMF(std::string hdfFile, Mesh *pm, SimTime *tm, int nx1, int nx2, int nx3,
             const std::set<VarInfo> &var_list) {
  // using round robin generation.
  // must switch to MPIIO at some point

  // only rank 0 writes XDMF
  if (Globals::my_rank != 0) {
    return;
  }
  std::string filename_aux = hdfFile + ".xdmf";
  std::ofstream xdmf;
  hsize_t dims[5] = {0, 0, 0, 0, 0};

  // open file
  xdmf = std::ofstream(filename_aux.c_str(), std::ofstream::trunc);

  // Write header
  xdmf << R"(<?xml version="1.0" ?>)" << std::endl;
  xdmf << R"(<!DOCTYPE Xdmf SYSTEM "Xdmf.dtd">)" << std::endl;
  xdmf << R"(<Xdmf Version="3.0">)" << std::endl;
  xdmf << "  <Domain>" << std::endl;
  xdmf << R"(  <Grid Name="Mesh" GridType="Collection">)" << std::endl;
  if (tm != nullptr) {
    xdmf << R"(    <Time Value=")" << tm->time << R"("/>)" << std::endl;
    xdmf << R"(    <Information Name="Cycle" Value=")" << tm->ncycle << R"("/>)"
         << std::endl;
  }

  std::string blockTopology = R"(      <Topology Type="3DRectMesh" NumberOfElements=")" +
                              std::to_string(nx3 + 1) + " " + std::to_string(nx2 + 1) +
                              " " + std::to_string(nx1 + 1) + R"("/>)" + '\n';
  const std::string slabPreDim = R"(        <DataItem ItemType="HyperSlab" Dimensions=")";
  const std::string slabPreBlock2D =
      R"("><DataItem Dimensions="3 2" NumberType="Int" Format="XML">)";
  const std::string slabTrailer = "</DataItem>";

  // Now write Grid for each block
  dims[0] = pm->nbtotal;
  std::string dims321 =
      std::to_string(nx3) + " " + std::to_string(nx2) + " " + std::to_string(nx1);

  int ndims = 5;

  for (int ib = 0; ib < pm->nbtotal; ib++) {
    xdmf << "    <Grid GridType=\"Uniform\" Name=\"" << ib << "\">" << std::endl;
    xdmf << blockTopology;
    xdmf << R"(      <Geometry Type="VXVYVZ">)" << std::endl;
    xdmf << slabPreDim << nx1 + 1 << slabPreBlock2D << ib << " 0 1 1 1 " << nx1 + 1
         << slabTrailer << std::endl;

    dims[1] = nx1 + 1;
    writeXdmfArrayRef(xdmf, "          ", hdfFile + ":/Locations/", "x", dims, 2, "Float",
                      8);
    xdmf << "</DataItem>" << std::endl;

    xdmf << slabPreDim << nx2 + 1 << slabPreBlock2D << ib << " 0 1 1 1 " << nx2 + 1
         << slabTrailer << std::endl;

    dims[1] = nx2 + 1;
    writeXdmfArrayRef(xdmf, "          ", hdfFile + ":/Locations/", "y", dims, 2, "Float",
                      8);
    xdmf << "</DataItem>" << std::endl;

    xdmf << slabPreDim << nx3 + 1 << slabPreBlock2D << ib << " 0 1 1 1 " << nx3 + 1
         << slabTrailer << std::endl;

    dims[1] = nx3 + 1;
    writeXdmfArrayRef(xdmf, "          ", hdfFile + ":/Locations/", "z", dims, 2, "Float",
                      8);
    xdmf << "</DataItem>" << std::endl;

    xdmf << "      </Geometry>" << std::endl;

    // write graphics variables
    dims[1] = nx3;
    dims[2] = nx2;
    dims[3] = nx1;
    dims[4] = 1;
    for (auto &vinfo : var_list) {
      const int vlen = vinfo.vlen;
      dims[4] = vlen;
      writeXdmfSlabVariableRef(xdmf, vinfo.label, hdfFile, ib, vlen, ndims, dims, dims321,
                               vinfo.is_vector);
    }
    xdmf << "      </Grid>" << std::endl;
  }
  xdmf << "    </Grid>" << std::endl;
  xdmf << "  </Domain>" << std::endl;
  xdmf << "</Xdmf>" << std::endl;
  xdmf.close();

  return;
}

void PHDF5Output::WriteOutputFile(Mesh *pm, ParameterInput *pin, SimTime *tm) {
  if (output_params.single_precision_output) {
    this->template WriteOutputFileImpl<true>(pm, pin, tm);
  } else {
    this->template WriteOutputFileImpl<false>(pm, pin, tm);
  }
}

//----------------------------------------------------------------------------------------
//! \fn void PHDF5Output:::WriteOutputFileImpl(Mesh *pm, ParameterInput *pin, bool flag)
//  \brief Cycles over all MeshBlocks and writes OutputData in the Parthenon HDF5 format,
//         one file per output using parallel IO.
template <bool WRITE_SINGLE_PRECISION>
void PHDF5Output::WriteOutputFileImpl(Mesh *pm, ParameterInput *pin, SimTime *tm) {
  // writes all graphics variables to hdf file
  // HDF5 structures
  // Also writes companion xdmf file

  const int max_blocks_global = pm->nbtotal;
  const int num_blocks_local = static_cast<int>(pm->block_list.size());

  const IndexDomain theDomain =
      (output_params.include_ghost_zones ? IndexDomain::entire : IndexDomain::interior);

  auto const &first_block = *(pm->block_list.front());

  // shooting a blank just for getting the variable names
  const IndexRange out_ib = first_block.cellbounds.GetBoundsI(theDomain);
  const IndexRange out_jb = first_block.cellbounds.GetBoundsJ(theDomain);
  const IndexRange out_kb = first_block.cellbounds.GetBoundsK(theDomain);

  auto const nx1 = out_ib.e - out_ib.s + 1;
  auto const nx2 = out_jb.e - out_jb.s + 1;
  auto const nx3 = out_kb.e - out_kb.s + 1;

  const int rootLevel = pm->GetRootLevel();
  const int max_level = pm->GetCurrentLevel() - rootLevel;
  const auto &nblist = pm->GetNbList();

  // open HDF5 file
  // Define output filename
  auto filename = std::string(output_params.file_basename);
  filename.append(".");
  filename.append(output_params.file_id);
  filename.append(".");
  std::stringstream file_number;
  file_number << std::setw(5) << std::setfill('0') << output_params.file_number;
  filename.append(file_number.str());
  filename.append(restart_ ? ".rhdf" : ".phdf");

  // set file access property list
#ifdef MPI_PARALLEL
  /* set the file access template for parallel IO access */
  H5P const acc_file = H5P::FromHIDCheck(H5Pcreate(H5P_FILE_ACCESS));

  /* ---------------------------------------------------------------------
     platform dependent code goes here -- the access template must be
     tuned for a particular filesystem blocksize.  some of these
     numbers are guesses / experiments, others come from the file system
     documentation.

     The sieve_buf_size should be equal a multiple of the disk block size
     ---------------------------------------------------------------------- */

  /* create an MPI_INFO object -- on some platforms it is useful to
     pass some information onto the underlying MPI_File_open call */
  MPI_Info FILE_INFO_TEMPLATE;
  PARTHENON_MPI_CHECK(MPI_Info_create(&FILE_INFO_TEMPLATE));

  // Free MPI_Info on error on return or throw
  struct MPI_InfoDeleter {
    MPI_Info info;
    ~MPI_InfoDeleter() { MPI_Info_free(&info); }
  } delete_info{FILE_INFO_TEMPLATE};

  PARTHENON_HDF5_CHECK(H5Pset_sieve_buf_size(acc_file, 262144));
  PARTHENON_HDF5_CHECK(H5Pset_alignment(acc_file, 524288, 262144));

  PARTHENON_MPI_CHECK(MPI_Info_set(FILE_INFO_TEMPLATE, "access_style", "write_once"));
  PARTHENON_MPI_CHECK(MPI_Info_set(FILE_INFO_TEMPLATE, "collective_buffering", "true"));
  PARTHENON_MPI_CHECK(MPI_Info_set(FILE_INFO_TEMPLATE, "cb_block_size", "1048576"));
  PARTHENON_MPI_CHECK(MPI_Info_set(FILE_INFO_TEMPLATE, "cb_buffer_size", "4194304"));

  /* tell the HDF5 library that we want to use MPI-IO to do the writing */
  PARTHENON_HDF5_CHECK(H5Pset_fapl_mpio(acc_file, MPI_COMM_WORLD, FILE_INFO_TEMPLATE));
  PARTHENON_HDF5_CHECK(H5Pset_fapl_mpio(acc_file, MPI_COMM_WORLD, MPI_INFO_NULL));
#else
  hid_t const acc_file = H5P_DEFAULT;
#endif // ifdef MPI_PARALLEL

  // now open the file
  H5F const file = H5F::FromHIDCheck(
      H5Fcreate(filename.c_str(), H5F_ACC_TRUNC, H5P_DEFAULT, acc_file));

  // -------------------------------------------------------------------------------- //
  //   WRITING ATTRIBUTES                                                             //
  // -------------------------------------------------------------------------------- //

  {
    // write input key-value pairs
    std::ostringstream oss;
    pin->ParameterDump(oss);

    // Mesh information
    const H5G input_group = MakeGroup(file, "/Input");

    HDF5WriteAttribute("File", oss.str().c_str(), input_group);
  } // Input section

  // we'll need this again at the end
  const H5G info_group = MakeGroup(file, "/Info");
  {
    if (tm != nullptr) {
      HDF5WriteAttribute("NCycle", tm->ncycle, info_group);
      HDF5WriteAttribute("Time", tm->time, info_group);
      HDF5WriteAttribute("dt", tm->dt, info_group);
    }
    HDF5WriteAttribute("NumDims", pm->ndim, info_group);
    HDF5WriteAttribute("NumMeshBlocks", pm->nbtotal, info_group);
    HDF5WriteAttribute("MaxLevel", max_level, info_group);
    // write whether we include ghost cells or not
    HDF5WriteAttribute("IncludesGhost", output_params.include_ghost_zones ? 1 : 0,
                       info_group);
    // write number of ghost cells in simulation
    HDF5WriteAttribute("NGhost", Globals::nghost, info_group);
    HDF5WriteAttribute("Coordinates", std::string(first_block.coords.Name()).c_str(),
                       info_group);

    // restart info, write always
    HDF5WriteAttribute("NBNew", pm->nbnew, info_group);
    HDF5WriteAttribute("NBDel", pm->nbdel, info_group);
    HDF5WriteAttribute("RootLevel", rootLevel, info_group);
    HDF5WriteAttribute("Refine", pm->adaptive ? 1 : 0, info_group);
    HDF5WriteAttribute("Multilevel", pm->multilevel ? 1 : 0, info_group);

    HDF5WriteAttribute("BlocksPerPE", nblist, info_group);

    // Mesh block size
    HDF5WriteAttribute("MeshBlockSize", std::vector<int>{nx1, nx2, nx3}, info_group);

    // RootGridDomain - float[9] array with xyz mins, maxs, rats (dx(i)/dx(i-1))
    HDF5WriteAttribute(
        "RootGridDomain",
        std::vector<Real>{pm->mesh_size.x1min, pm->mesh_size.x1max, pm->mesh_size.x1rat,
                          pm->mesh_size.x2min, pm->mesh_size.x2max, pm->mesh_size.x2rat,
                          pm->mesh_size.x3min, pm->mesh_size.x3max, pm->mesh_size.x3rat},
        info_group);

    // Root grid size (number of cells at root level)
    HDF5WriteAttribute(
        "RootGridSize",
        std::vector<int>{pm->mesh_size.nx1, pm->mesh_size.nx2, pm->mesh_size.nx3},
        info_group);

    // Boundary conditions
    std::vector<std::string> boundary_condition_str(BOUNDARY_NFACES);
    for (size_t i = 0; i < boundary_condition_str.size(); i++) {
      boundary_condition_str[i] = GetBoundaryString(pm->mesh_bcs[i]);
    }

    HDF5WriteAttribute("BoundaryConditions", boundary_condition_str, info_group);

    // OutputDatasetNames - which datasets from the top level to read
    HDF5WriteAttribute("OutputDatasetNames", output_params.variables, info_group);
  } // Info section

  // write Params
  {
    const H5G params_group = MakeGroup(file, "/Params");

    for (const auto &package : pm->packages.AllPackages()) {
      const auto state = package.second;
      // Write all params that can be written as HDF5 attributes
      state->AllParams().WriteAllToHDF5(state->label(), params_group);
    }
  } // Params section

  // -------------------------------------------------------------------------------- //
  //   WRITING MESHBLOCK METADATA                                                     //
  // -------------------------------------------------------------------------------- //

  // set local offset, always the same for all data sets
  hsize_t my_offset = 0;
  for (int i = 0; i < Globals::my_rank; i++) {
    my_offset += nblist[i];
  }

  const std::array<hsize_t, 5> local_offset({my_offset, 0, 0, 0, 0});

  // these can vary by data set, except index 0 is always the same
  std::array<hsize_t, 5> local_count(
      {static_cast<hsize_t>(num_blocks_local), 1, 1, 1, 1});
  std::array<hsize_t, 5> global_count(
      {static_cast<hsize_t>(max_blocks_global), 1, 1, 1, 1});

  // for convenience
  const hsize_t *const p_loc_offset = local_offset.data();
  const hsize_t *const p_loc_cnt = local_count.data();
  const hsize_t *const p_glob_cnt = global_count.data();

  H5P const pl_xfer = H5P::FromHIDCheck(H5Pcreate(H5P_DATASET_XFER));
  H5P const pl_dcreate = H5P::FromHIDCheck(H5Pcreate(H5P_DATASET_CREATE));
  {
    const std::array<hsize_t, 5> chunk_size({1, static_cast<hsize_t>(nx3),
                                             static_cast<hsize_t>(nx2),
                                             static_cast<hsize_t>(nx1), 1});

    PARTHENON_HDF5_CHECK(H5Pset_chunk(pl_dcreate, 5, chunk_size.data()));

    if (HDF5_COMPRESSION_LEVEL > 0) {
      PARTHENON_HDF5_CHECK(
          H5Pset_deflate(pl_dcreate, std::min(9, HDF5_COMPRESSION_LEVEL)));
    }
  }

#ifdef MPI_PARALLEL
  PARTHENON_HDF5_CHECK(H5Pset_dxpl_mpio(pl_xfer, H5FD_MPIO_COLLECTIVE));
#endif

  // write Blocks metadata
  {
    const H5G gBlocks = MakeGroup(file, "/Blocks");

    // write Xmin[ndim] for blocks
    {
      std::vector<Real> tmpData(num_blocks_local * 3);
      int i = 0;

      for (auto &pmb : pm->block_list) {
        auto xmin = pmb->coords.GetXmin();
        tmpData[i++] = xmin[0];
        if (pm->ndim > 1) {
          tmpData[i++] = xmin[1];
        }
        if (pm->ndim > 2) {
          tmpData[i++] = xmin[2];
        }
      }
      local_count[1] = global_count[1] = pm->ndim;
      HDF5Write2D(gBlocks, "xmin", tmpData.data(), p_loc_offset, p_loc_cnt, p_glob_cnt,
                  pl_xfer);
    }

    // write Block ID
    {
      // LOC.lx1,2,3
      hsize_t n = 3;
      std::vector<int64_t> tmpLoc(num_blocks_local * n);
      local_count[1] = global_count[1] = n;

      int i = 0;
      for (auto &pmb : pm->block_list) {
        tmpLoc[i++] = pmb->loc.lx1;
        tmpLoc[i++] = pmb->loc.lx2;
        tmpLoc[i++] = pmb->loc.lx3;
      }
      HDF5Write2D(gBlocks, "loc.lx123", tmpLoc.data(), p_loc_offset, p_loc_cnt,
                  p_glob_cnt, pl_xfer);

      // (LOC.)level, GID, LID, cnghost, gflag
      n = 5;
      std::vector<int> tmpID(num_blocks_local * n);
      local_count[1] = global_count[1] = n;

      i = 0;
      for (auto &pmb : pm->block_list) {
        tmpID[i++] = pmb->loc.level;
        tmpID[i++] = pmb->gid;
        tmpID[i++] = pmb->lid;
        tmpID[i++] = pmb->cnghost;
        tmpID[i++] = pmb->gflag;
      }
      HDF5Write2D(gBlocks, "loc.level-gid-lid-cnghost-gflag", tmpID.data(), p_loc_offset,
                  p_loc_cnt, p_glob_cnt, pl_xfer);
    }
  } // Block section

  auto WriteLocations = [&](bool face) {
    const H5G gLocations = MakeGroup(file, face ? "/Locations" : "/VolumeLocations");
    const int offset = face ? 1 : 0;

    // write X coordinates
    std::vector<Real> loc_x((nx1 + offset) * num_blocks_local);
    std::vector<Real> loc_y((nx2 + offset) * num_blocks_local);
    std::vector<Real> loc_z((nx3 + offset) * num_blocks_local);

    size_t idx_x = 0;
    size_t idx_y = 0;
    size_t idx_z = 0;

    for (size_t b = 0; b < pm->block_list.size(); ++b) {
      auto &pmb = pm->block_list[b];

      for (int i = out_ib.s; i <= out_ib.e + offset; ++i) {
        loc_x[idx_x++] = face ? pmb->coords.x1f(0, 0, i) : pmb->coords.x1v(0, 0, i);
      }

      for (int j = out_jb.s; j <= out_jb.e + offset; ++j) {
        loc_y[idx_y++] = face ? pmb->coords.x2f(0, j, 0) : pmb->coords.x2v(0, j, 0);
      }

      for (int k = out_kb.s; k <= out_kb.e + offset; ++k) {
        loc_z[idx_z++] = face ? pmb->coords.x3f(k, 0, 0) : pmb->coords.x3v(k, 0, 0);
      }
    }

    local_count[1] = global_count[1] = nx1 + offset;
    HDF5Write2D(gLocations, "x", loc_x.data(), p_loc_offset, p_loc_cnt, p_glob_cnt,
                pl_xfer);

    local_count[1] = global_count[1] = nx2 + offset;
    HDF5Write2D(gLocations, "y", loc_y.data(), p_loc_offset, p_loc_cnt, p_glob_cnt,
                pl_xfer);

    local_count[1] = global_count[1] = nx3 + offset;
    HDF5Write2D(gLocations, "z", loc_z.data(), p_loc_offset, p_loc_cnt, p_glob_cnt,
                pl_xfer);
  };

  // Write mesh coordinates to file
  WriteLocations(true);
  WriteLocations(false);

  // Write Levels and Logical Locations with the level for each Meshblock loclist contains
  // levels and logical locations for all meshblocks on all ranks
  {
    const auto &loclist = pm->GetLocList();

    std::vector<std::int64_t> levels;
    levels.reserve(pm->nbtotal);

    std::vector<std::int64_t> logicalLocations;
    logicalLocations.reserve(pm->nbtotal * 3);

    for (const auto &loc : loclist) {
      levels.push_back(loc.level - pm->GetRootLevel());
      logicalLocations.push_back(loc.lx1);
      logicalLocations.push_back(loc.lx2);
      logicalLocations.push_back(loc.lx3);
    }

    // Only write levels on rank 0 since it has data for all ranks
    local_count[0] = (Globals::my_rank == 0) ? pm->nbtotal : 0;
    HDF5WriteND(file, "Levels", levels.data(), 1, local_offset.data(), local_count.data(),
                global_count.data(), pl_xfer, H5P_DEFAULT);

    local_count[1] = global_count[1] = 3;
    HDF5Write2D(file, "LogicalLocations", logicalLocations.data(), local_offset.data(),
                local_count.data(), global_count.data(), pl_xfer);

    // reset for collective output
    local_count[0] = num_blocks_local;
  }

  // -------------------------------------------------------------------------------- //
  //   WRITING VARIABLES DATA                                                         //
  // -------------------------------------------------------------------------------- //

  // first we need to get list of variables, because sparse variables are only
  // expanded on some blocks, we need to look at the list of variables on each block
  // combine these into a global list of variables

  auto get_MeshBlockDataIterator = [=](const std::shared_ptr<MeshBlock> pmb) {
    if (restart_) {
      return MeshBlockDataIterator<Real>(
          pmb->meshblock_data.Get(),
          {parthenon::Metadata::Independent, parthenon::Metadata::Restart}, true);
    } else {
      return MeshBlockDataIterator<Real>(pmb->meshblock_data.Get(),
                                         output_params.variables);
    }
<<<<<<< HEAD

    H5P const pl_xfer = H5P::FromHIDCheck(H5Pcreate(H5P_DATASET_XFER));
    //H5P const pl_dcreate = H5P::FromHIDCheck(H5Pcreate(H5P_DATASET_CREATE));
    hid_t pl_dcreate = H5P_DEFAULT;

#ifdef MPI_PARALLEL
    PARTHENON_HDF5_CHECK(H5Pset_dxpl_mpio(pl_xfer, H5FD_MPIO_COLLECTIVE));
#endif

    // set starting point in hyperslab for our blocks and
    // number of blocks on our PE
    {
      // open locations tab
      H5G const gLocations = H5G::FromHIDCheck(
          H5Gcreate(file, "/Locations", H5P_DEFAULT, H5P_DEFAULT, H5P_DEFAULT));

      // write X coordinates
      local_count[0] = num_blocks_local;
      global_count[0] = max_blocks_global;

      // These macros are defined in parthenon_hdf5.hpp, which establishes relevant scope
      LOADVARIABLEALL(tmpData, pm, pmb->coords.x1f, out_ib.s, out_ib.e + 1, 0, 0, 0, 0);
      local_count[1] = global_count[1] = nx1 + 1;
      WRITEH5SLAB("x", tmpData.data(), gLocations, local_start, local_count, global_count,
                  pl_dcreate, pl_xfer);

      // write Y coordinates
      LOADVARIABLEALL(tmpData, pm, pmb->coords.x2f, 0, 0, out_jb.s, out_jb.e + 1, 0, 0);
      local_count[1] = global_count[1] = nx2 + 1;
      WRITEH5SLAB("y", tmpData.data(), gLocations, local_start, local_count, global_count,
                  pl_dcreate, pl_xfer);

      // write Z coordinates
      LOADVARIABLEALL(tmpData, pm, pmb->coords.x3f, 0, 0, 0, 0, out_kb.s, out_kb.e + 1);

      local_count[1] = global_count[1] = nx3 + 1;
      WRITEH5SLAB("z", tmpData.data(), gLocations, local_start, local_count, global_count,
                  pl_dcreate, pl_xfer);
=======
  };

  // local list of unique vars
  std::set<VarInfo> all_unique_vars;
  for (auto &pmb : pm->block_list) {
    auto ci = get_MeshBlockDataIterator(pmb);
    for (auto &v : ci.vars) {
      VarInfo vinfo(v);
      all_unique_vars.insert(vinfo);
    }
  }

#ifdef MPI_PARALLEL
  {
    // we need to do a global allgather to get the global list of unique variables to
    // be written to the HDF5 file

    // the label buffer contains all labels of the unique variables on this rank
    // separated by \t, e.g.: "label0\tlabel1\tlabel2\t"
    std::vector<std::string> compact_labels;
    std::vector<int> code_buffer;

    for (const auto &vi : all_unique_vars) {
      compact_labels.push_back(vi.get_compact_label());
      code_buffer.push_back(vi.get_info_code());
    }

    std::string label_buffer = PackStrings(compact_labels, '\n');

    // first we need to communicate the lengths of the label_buffer and vlen_buffer to
    // all ranks, 2 ints per rank: first int: label_buffer length, second int:
    // vlen_buffer length
    std::vector<int> buffer_lengths(2 * Globals::nranks, 0);
    buffer_lengths[Globals::my_rank * 2 + 0] = static_cast<int>(label_buffer.size());
    buffer_lengths[Globals::my_rank * 2 + 1] = static_cast<int>(code_buffer.size());

    PARTHENON_MPI_CHECK(MPI_Allgather(MPI_IN_PLACE, 2, MPI_INT, buffer_lengths.data(), 2,
                                      MPI_INT, MPI_COMM_WORLD));

    // now do an Allgatherv combining label_buffer and vlen_buffer from all ranks
    std::vector<int> label_lengths(Globals::nranks, 0);
    std::vector<int> label_offsets(Globals::nranks, 0);
    std::vector<int> code_lengths(Globals::nranks, 0);
    std::vector<int> code_offsets(Globals::nranks, 0);

    int label_offset = 0;
    int code_offset = 0;
    for (int n = 0; n < Globals::nranks; ++n) {
      label_offsets[n] = label_offset;
      code_offsets[n] = code_offset;

      label_lengths[n] = buffer_lengths[n * 2 + 0];
      code_lengths[n] = buffer_lengths[n * 2 + 1];

      label_offset += label_lengths[n];
      code_offset += code_lengths[n];
    }

    // result buffers with global data
    std::vector<char> all_labels_buffer(label_offset, '\0');
    std::vector<int> all_codes(code_offset, 0);

    // fill in our values in global buffers
    memcpy(all_labels_buffer.data() + label_offsets[Globals::my_rank],
           label_buffer.data(), label_buffer.size() * sizeof(char));
    memcpy(all_codes.data() + code_offsets[Globals::my_rank], code_buffer.data(),
           code_buffer.size() * sizeof(int));

    PARTHENON_MPI_CHECK(MPI_Allgatherv(
        MPI_IN_PLACE, label_lengths[Globals::my_rank], MPI_BYTE, all_labels_buffer.data(),
        label_lengths.data(), label_offsets.data(), MPI_BYTE, MPI_COMM_WORLD));

    PARTHENON_MPI_CHECK(MPI_Allgatherv(MPI_IN_PLACE, code_lengths[Globals::my_rank],
                                       MPI_INT, all_codes.data(), code_lengths.data(),
                                       code_offsets.data(), MPI_INT, MPI_COMM_WORLD));

    // unpack labels
    auto all_compact_labels = UnpackStrings(
        std::string(all_labels_buffer.data(), all_labels_buffer.size()), '\n');

    if (all_compact_labels.size() != all_codes.size()) {
      printf("all_compact_labels: %zu\n", all_compact_labels.size());
      for (size_t i = 0; i < all_compact_labels.size(); ++i)
        printf("%4zu: %s\n", i, all_compact_labels[i].c_str());
      printf("all_codes: %zu\n", all_codes.size());
      for (size_t i = 0; i < all_codes.size(); ++i)
        printf("%4zu: %i\n", i, all_codes[i]);

      std::stringstream msg;
      msg << "### ERROR: all_labels and all_codes have different sizes" << std::endl;
      PARTHENON_FAIL(msg);
    }

    // finally make list of all unique variables
    for (size_t i = 0; i < all_compact_labels.size(); ++i) {
      all_unique_vars.insert(VarInfo::Decode(all_compact_labels[i], all_codes[i]));
    }
  }
#endif

  // We need to add information about the sparse variables to the HDF5 file, namely:
  // 1) Which variables are sparse
  // 2) Is a sparse id of a particular sparse variable expanded on a given block
  //
  // This information is stored in the dataset called "SparseInfo". The data set
  // contains an attribute "SparseFields" that is a vector of strings with the names
  // of the sparse fields (field name with sparse id, i.e. "bar_28", "bar_7", foo_1",
  // "foo_145"). The field names are in alphabetical order, which is the same order
  // they show up in all_unique_vars (because it's a sorted set).
  //
  // The dataset SparseInfo itself is a 2D array of bools. The first index is the
  // global block index and the second index is the sparse field (same order as the
  // SparseFields attribute). SparseInfo[b][v] is true if the sparse field with index
  // v is expanded on the block with index b, otherwise the value is false

  std::vector<std::string> sparse_names;
  std::unordered_map<std::string, size_t> sparse_field_idx;
  for (auto &vinfo : all_unique_vars) {
    if (vinfo.is_sparse) {
      sparse_field_idx.insert({vinfo.label, sparse_names.size()});
      sparse_names.push_back(vinfo.label);
>>>>>>> e5038f09
    }
  }

  hsize_t num_sparse = sparse_names.size();
  // can't use std::vector here because std::vector<hbool_t> is the same as
  // std::vector<bool> and it doesn't have .data() member
  std::unique_ptr<hbool_t[]> sparse_expanded(new hbool_t[num_blocks_local * num_sparse]);

  // allocate space for largest size variable
  const hsize_t varSize = nx3 * nx2 * nx1;
  int vlen_max = 0;
  for (auto &vinfo : all_unique_vars) {
    vlen_max = std::max(vlen_max, vinfo.vlen);
  }

  using OutT = typename std::conditional<WRITE_SINGLE_PRECISION, float, Real>::type;
  std::vector<OutT> tmpData(varSize * vlen_max * num_blocks_local);

  // create persistent spaces
  local_count[0] = num_blocks_local;
  global_count[0] = max_blocks_global;
  local_count[1] = global_count[1] = nx3;
  local_count[2] = global_count[2] = nx2;
  local_count[3] = global_count[3] = nx1;

  // for each variable we write
  for (auto &vinfo : all_unique_vars) {
    // not really necessary, but doesn't hurt
    memset(tmpData.data(), 0, tmpData.size() * sizeof(OutT));

    const std::string var_name = vinfo.label;
    const hsize_t vlen = vinfo.vlen;

    local_count[4] = global_count[4] = vlen;

    // load up data
    hsize_t index = 0;
    bool found_any = false;

    // for each local mesh block
    for (size_t b_idx = 0; b_idx < num_blocks_local; ++b_idx) {
      const auto &pmb = pm->block_list[b_idx];
      bool found = false;

      // for each variable that this local meshblock actually has
      auto ci = get_MeshBlockDataIterator(pmb);
      for (auto &v : ci.vars) {
        // Note index l transposed to interior
        if (var_name.compare(v->label()) == 0) {
          auto v_h = v->data.GetHostMirrorAndCopy();
          for (int k = out_kb.s; k <= out_kb.e; ++k) {
            for (int j = out_jb.s; j <= out_jb.e; ++j) {
              for (int i = out_ib.s; i <= out_ib.e; ++i) {
                for (int l = 0; l < vlen; ++l) {
                  tmpData[index++] = static_cast<OutT>(v_h(l, k, j, i));
                }
              }
            }
          }

          found = true;
          break;
        }
      }

      if (vinfo.is_sparse) {
        size_t sparse_idx = sparse_field_idx.at(vinfo.label);
        sparse_expanded[b_idx * num_sparse + sparse_idx] = found;
      }

      if (!found) {
        if (vinfo.is_sparse) {
          hsize_t N = varSize * vlen;
          memset(tmpData.data() + index, 0, N * sizeof(OutT));
          index += N;
        } else {
          std::stringstream msg;
          msg << "### ERROR: Unable to find dense variable " << var_name << std::endl;
          PARTHENON_FAIL(msg);
        }
      } else {
        found_any = true;
      }
<<<<<<< HEAD
      // write dataset to file
      WRITEH5SLAB2(vWriteName.c_str(), tmpData.data(), file, local_start, local_count,
                   vLocalSpace, vGlobalSpace, pl_dcreate, pl_xfer);
=======
    }

    // If found_any is true, it means that at least one local block has data for the
    // current variable writing, so we write the tmpData buffer to the HDF5 file. Note,
    // the tmpData buffer may contain some 0's for the local blocks that don't have this
    // variable. It's ok to write these 0's because compression will take care of them.
    // Otherwise, if found_any is false, then none of the local blocks have data for this
    // variable, so we don't need to write a buffer of all 0's.
    if (found_any) {
      // write data to file
      HDF5WriteND(file, var_name, tmpData.data(), 5, p_loc_offset, p_loc_cnt, p_glob_cnt,
                  pl_xfer, pl_dcreate);
>>>>>>> e5038f09
    }
  }

  // NumVariables - number of variables within each dataset
  std::vector<size_t> numVariables;
  // VariablesNames - Names of variables within each dataset
  std::vector<std::string> variableNames;

  for (const auto &vi : all_unique_vars) {
    const auto &component_labels = vi.component_labels;

    if (component_labels.size() > 0) {
      numVariables.push_back(component_labels.size());
      for (const auto &label : component_labels) {
        variableNames.push_back(label);
      }
    } else {
      numVariables.push_back(1);
      variableNames.push_back(vi.label);
    }
  }

  HDF5WriteAttribute("NumVariables", numVariables, info_group);
  HDF5WriteAttribute("VariableNames", variableNames, info_group);

  // write SparseInfo and SparseFields (we can't write a zero-size dataset, so only write
  // this if we have sparse fields)
  if (num_sparse > 0) {
    local_count[1] = global_count[1] = num_sparse;

    HDF5Write2D(file, "SparseInfo", sparse_expanded.get(), p_loc_offset, p_loc_cnt,
                p_glob_cnt, pl_xfer);

    // write names of sparse fields as attribute, first convert to vector of const char*
    std::vector<const char *> names(num_sparse);
    for (size_t i = 0; i < num_sparse; ++i)
      names[i] = sparse_names[i].c_str();

    const H5D dset = H5D::FromHIDCheck(H5Dopen2(file, "SparseInfo", H5P_DEFAULT));
    HDF5WriteAttribute("SparseFields", names, dset);
  } // SparseInfo and SparseFields sections

  if (!restart_) {
    // generate XDMF companion file
    genXDMF(filename, pm, tm, nx1, nx2, nx3, all_unique_vars);
  }

  // advance output parameters
  output_params.file_number++;
  output_params.next_time += output_params.dt;
  pin->SetInteger(output_params.block_name, "file_number", output_params.file_number);
  pin->SetReal(output_params.block_name, "next_time", output_params.next_time);
}

// explicit template instantiation
template void PHDF5Output::WriteOutputFileImpl<false>(Mesh *, ParameterInput *,
                                                      SimTime *);
template void PHDF5Output::WriteOutputFileImpl<true>(Mesh *, ParameterInput *, SimTime *);

} // namespace parthenon

#endif // ifdef HDF5OUTPUT<|MERGE_RESOLUTION|>--- conflicted
+++ resolved
@@ -736,46 +736,6 @@
       return MeshBlockDataIterator<Real>(pmb->meshblock_data.Get(),
                                          output_params.variables);
     }
-<<<<<<< HEAD
-
-    H5P const pl_xfer = H5P::FromHIDCheck(H5Pcreate(H5P_DATASET_XFER));
-    //H5P const pl_dcreate = H5P::FromHIDCheck(H5Pcreate(H5P_DATASET_CREATE));
-    hid_t pl_dcreate = H5P_DEFAULT;
-
-#ifdef MPI_PARALLEL
-    PARTHENON_HDF5_CHECK(H5Pset_dxpl_mpio(pl_xfer, H5FD_MPIO_COLLECTIVE));
-#endif
-
-    // set starting point in hyperslab for our blocks and
-    // number of blocks on our PE
-    {
-      // open locations tab
-      H5G const gLocations = H5G::FromHIDCheck(
-          H5Gcreate(file, "/Locations", H5P_DEFAULT, H5P_DEFAULT, H5P_DEFAULT));
-
-      // write X coordinates
-      local_count[0] = num_blocks_local;
-      global_count[0] = max_blocks_global;
-
-      // These macros are defined in parthenon_hdf5.hpp, which establishes relevant scope
-      LOADVARIABLEALL(tmpData, pm, pmb->coords.x1f, out_ib.s, out_ib.e + 1, 0, 0, 0, 0);
-      local_count[1] = global_count[1] = nx1 + 1;
-      WRITEH5SLAB("x", tmpData.data(), gLocations, local_start, local_count, global_count,
-                  pl_dcreate, pl_xfer);
-
-      // write Y coordinates
-      LOADVARIABLEALL(tmpData, pm, pmb->coords.x2f, 0, 0, out_jb.s, out_jb.e + 1, 0, 0);
-      local_count[1] = global_count[1] = nx2 + 1;
-      WRITEH5SLAB("y", tmpData.data(), gLocations, local_start, local_count, global_count,
-                  pl_dcreate, pl_xfer);
-
-      // write Z coordinates
-      LOADVARIABLEALL(tmpData, pm, pmb->coords.x3f, 0, 0, 0, 0, out_kb.s, out_kb.e + 1);
-
-      local_count[1] = global_count[1] = nx3 + 1;
-      WRITEH5SLAB("z", tmpData.data(), gLocations, local_start, local_count, global_count,
-                  pl_dcreate, pl_xfer);
-=======
   };
 
   // local list of unique vars
@@ -897,7 +857,6 @@
     if (vinfo.is_sparse) {
       sparse_field_idx.insert({vinfo.label, sparse_names.size()});
       sparse_names.push_back(vinfo.label);
->>>>>>> e5038f09
     }
   }
 
@@ -981,11 +940,6 @@
       } else {
         found_any = true;
       }
-<<<<<<< HEAD
-      // write dataset to file
-      WRITEH5SLAB2(vWriteName.c_str(), tmpData.data(), file, local_start, local_count,
-                   vLocalSpace, vGlobalSpace, pl_dcreate, pl_xfer);
-=======
     }
 
     // If found_any is true, it means that at least one local block has data for the
@@ -998,7 +952,6 @@
       // write data to file
       HDF5WriteND(file, var_name, tmpData.data(), 5, p_loc_offset, p_loc_cnt, p_glob_cnt,
                   pl_xfer, pl_dcreate);
->>>>>>> e5038f09
     }
   }
 
