//========================================================================================
// Athena++ astrophysical MHD code
// Copyright(C) 2014 James M. Stone <jmstone@princeton.edu> and other code contributors
// Licensed under the 3-clause BSD License, see LICENSE file for details
//========================================================================================
// (C) (or copyright) 2020-2021. Triad National Security, LLC. All rights reserved.
//
// This program was produced under U.S. Government contract 89233218CNA000001 for Los
// Alamos National Laboratory (LANL), which is operated by Triad National Security, LLC
// for the U.S. Department of Energy/National Nuclear Security Administration. All rights
// in the program are reserved by Triad National Security, LLC, and the U.S. Department
// of Energy/National Nuclear Security Administration. The Government is granted for
// itself and others acting on its behalf a nonexclusive, paid-up, irrevocable worldwide
// license in this material to reproduce, prepare derivative works, distribute copies to
// the public, perform publicly and display publicly, and to permit others to do so.
//========================================================================================

// options for building
#include "config.hpp"
#include "utils/error_checking.hpp"

// Only proceed if HDF5 output enabled
#ifdef ENABLE_HDF5

#include <algorithm>
#include <memory>
#include <set>
#include <type_traits>
#include <unordered_map>

#include "driver/driver.hpp"
#include "interface/meshblock_data_iterator.hpp"
#include "interface/metadata.hpp"
#include "mesh/mesh.hpp"
#include "mesh/meshblock.hpp"
#include "outputs/outputs.hpp"
#include "outputs/parthenon_hdf5.hpp"
#include "utils/string_utils.hpp"

namespace parthenon {
namespace HDF5 {

// template specializations for std::string
template <>
void HDF5WriteAttribute(const std::string &name, const std::vector<std::string> &values,
                        hid_t location) {
  std::vector<const char *> char_ptrs(values.size());
  for (size_t i = 0; i < values.size(); ++i) {
    char_ptrs[i] = values[i].c_str();
  }
  HDF5WriteAttribute(name, char_ptrs, location);
}

template <>
std::vector<std::string> HDF5ReadAttributeVec(hid_t location, const std::string &name) {
  // get strings as char pointers, HDF5 will allocate the memory and we need to free it
  auto char_ptrs = HDF5ReadAttributeVec<char *>(location, name);

  // make strings out of char pointers, which copies the memory and then free the memeory
  std::vector<std::string> res(char_ptrs.size());
  for (size_t i = 0; i < res.size(); ++i) {
    res[i] = std::string(char_ptrs[i]);
    free(char_ptrs[i]);
  }

  return res;
}

// template specialization for bool
template <>
void HDF5WriteAttribute(const std::string &name, const std::vector<bool> &values,
                        hid_t location) {
  // can't use std::vector here because std::vector<bool>  doesn't have .data() member
  std::unique_ptr<hbool_t[]> data(new hbool_t[values.size()]);
  for (size_t i = 0; i < values.size(); ++i) {
    data[i] = values[i];
  }
  HDF5WriteAttribute(name, values.size(), data.get(), location);
}

} // namespace HDF5

using namespace HDF5;

// Helper struct containing some information about a variable that we can easily
// communicate via MPI
struct VarInfo {
  // We need to communicate this struct via MPI. To Make our lives a bit easier, we will
  // combine the vlen integer and the is_sparse and is_vector flags into a single int
  // (call it info_code) and communicate that.
  //
  // The info_code will have the vlen in the lower 16 bits and bits 20 and 21 will encode
  // the is_sparse and is_vector flags
  static constexpr int max_vlen_ = (1 << 16) - 1;
  static constexpr int sparse_flag_ = (1 << 20);
  static constexpr int vector_flag_ = (1 << 21);

  const std::string label_;
  const std::vector<std::string> component_labels_;
  const int vlen_;
  const bool is_sparse_;
  const bool is_vector_;

  VarInfo() = delete;

  VarInfo(const std::string &label, const std::vector<std::string> &component_labels,
          int vlen, bool is_sparse, bool is_vector)
      : label_(label),
        component_labels_(component_labels.size() > 0 ? component_labels
<<<<<<< HEAD
                                                     : std::vector<std::string>{label}),
=======
                                                      : std::vector<std::string>{label}),
>>>>>>> 06d5e1d4
        vlen_(vlen), is_sparse_(is_sparse), is_vector_(is_vector) {
    if ((vlen_ <= 0) || (vlen_ > max_vlen_)) {
      std::stringstream msg;
      msg << "### ERROR: Got variable " << label_ << " with length " << vlen_
          << ". vlen must be between 0 and " << max_vlen_ << std::endl;
      PARTHENON_FAIL(msg);
    }
  }

  explicit VarInfo(const std::shared_ptr<CellVariable<Real>> &var)
      : VarInfo(var->label(), var->metadata().getComponentLabels(), var->GetDim(4),
                var->IsSparse(), var->IsSet(Metadata::Vector)) {}

  static VarInfo Decode(const std::string &compact_labels, int info_code) {
    // unpack compact_labels
    const auto labels = string_utils::UnpackStrings(compact_labels, '\t');

    if (labels.size() == 0) {
      std::stringstream msg;
      msg << "### ERROR: Got no labels" << std::endl;
      PARTHENON_FAIL(msg);
    }

    const int vlen = info_code & max_vlen_;
    const bool is_sparse = (info_code & sparse_flag_) > 0;
    const bool is_vector = (info_code & vector_flag_) > 0;

    // first label in compact label is the variable label, the rest are the component
    // labels
    return VarInfo(labels[0], std::vector<std::string>(labels.begin() + 1, labels.end()),
                   vlen, is_sparse, is_vector);
  }

  // compactify label and component_labels into a single string for MPI communication
  std::string get_compact_label() const {
    // pack labels as {label, component_label[0], component_label[1], ...}
    std::vector<std::string> labels = {label_};
    labels.insert(labels.end(), component_labels_.begin(), component_labels_.end());
    return string_utils::PackStrings(labels, '\t');
  }

  int get_info_code() const {
    int code = vlen_;
    if (is_sparse_) code += sparse_flag_;
    if (is_vector_) code += vector_flag_;

    return code;
  }

  // so we can put VarInfo into a set
  bool operator<(const VarInfo &other) const {
    if ((label_ == other.label_) && (vlen_ != other.vlen_)) {
      // variables with the same label must have the same lengths
      std::stringstream msg;
      msg << "### ERROR: Got variable " << label_ << " with multiple different lengths"
          << std::endl;
      PARTHENON_FAIL(msg);
    }

    return label_ < other.label_;
  }
};

// XDMF subroutine to write a dataitem that refers to an HDF array
static std::string stringXdmfArrayRef(const std::string &prefix,
                                      const std::string &hdfPath,
                                      const std::string &label, const hsize_t *dims,
                                      const int &ndims, const std::string &theType,
                                      const int &precision) {
  std::string mystr =
      prefix + R"(<DataItem Format="HDF" Dimensions=")" + std::to_string(dims[0]);
  for (int i = 1; i < ndims; i++)
    mystr += " " + std::to_string(dims[i]);
  mystr += "\" Name=\"" + label + "\"";
  mystr += " NumberType=\"" + theType + "\"";
  mystr += R"( Precision=")" + std::to_string(precision) + R"(">)" + '\n';
  mystr += prefix + "  " + hdfPath + label + "</DataItem>" + '\n';
  return mystr;
}

static void writeXdmfArrayRef(std::ofstream &fid, const std::string &prefix,
                              const std::string &hdfPath, const std::string &label,
                              const hsize_t *dims, const int &ndims,
                              const std::string &theType, const int &precision) {
  fid << stringXdmfArrayRef(prefix, hdfPath, label, dims, ndims, theType, precision)
      << std::flush;
}

static void writeXdmfSlabVariableRef(std::ofstream &fid, const std::string &name,
                                     std::string &hdfFile, int iblock, const int &vlen,
                                     int &ndims, hsize_t *dims,
                                     const std::string &dims321, bool isVector) {
  // writes a slab reference to file

  std::vector<std::string> names;
  int nentries = 1;
  int vector_size = 1;
  if (vlen == 1 || isVector) {
    names.push_back(name);
  } else {
    nentries = vlen;
    for (int i = 0; i < vlen; i++) {
      names.push_back(name + "_" + std::to_string(i));
    }
  }
  if (isVector) vector_size = vlen;

  const std::string prefix = "      ";
  for (int i = 0; i < nentries; i++) {
    fid << prefix << R"(<Attribute Name=")" << names[i] << R"(" Center="Cell")";
    if (isVector) {
      fid << R"( AttributeType="Vector")"
          << R"( Dimensions=")" << dims321 << " " << vector_size << R"(")";
    }
    fid << ">" << std::endl;
    fid << prefix << "  "
        << R"(<DataItem ItemType="HyperSlab" Dimensions=")" << dims321 << " "
        << vector_size << R"(">)" << std::endl;
    // TODO(JL) 3 and 5 are literals here, careful if they change
    fid << prefix << "    "
        << R"(<DataItem Dimensions="3 5" NumberType="Int" Format="XML">)" << iblock
        << " 0 0 0 " << i << " 1 1 1 1 1 1 " << dims321 << " " << vector_size
        << "</DataItem>" << std::endl;
    writeXdmfArrayRef(fid, prefix + "    ", hdfFile + ":/", name, dims, ndims, "Float",
                      8);
    fid << prefix << "  "
        << "</DataItem>" << std::endl;
    fid << prefix << "</Attribute>" << std::endl;
  }
  return;
}

void genXDMF(std::string hdfFile, Mesh *pm, SimTime *tm, int nx1, int nx2, int nx3,
             const std::set<VarInfo> &var_list) {
  // using round robin generation.
  // must switch to MPIIO at some point

  // only rank 0 writes XDMF
  if (Globals::my_rank != 0) {
    return;
  }
  std::string filename_aux = hdfFile + ".xdmf";
  std::ofstream xdmf;
  hsize_t dims[H5_NDIM] = {0, 0, 0, 0, 0};

  // open file
  xdmf = std::ofstream(filename_aux.c_str(), std::ofstream::trunc);

  // Write header
  xdmf << R"(<?xml version="1.0" ?>)" << std::endl;
  xdmf << R"(<!DOCTYPE Xdmf SYSTEM "Xdmf.dtd">)" << std::endl;
  xdmf << R"(<Xdmf Version="3.0">)" << std::endl;
  xdmf << "  <Domain>" << std::endl;
  xdmf << R"(  <Grid Name="Mesh" GridType="Collection">)" << std::endl;
  if (tm != nullptr) {
    xdmf << R"(    <Time Value=")" << tm->time << R"("/>)" << std::endl;
    xdmf << R"(    <Information Name="Cycle" Value=")" << tm->ncycle << R"("/>)"
         << std::endl;
  }

  std::string blockTopology = R"(      <Topology Type="3DRectMesh" NumberOfElements=")" +
                              std::to_string(nx3 + 1) + " " + std::to_string(nx2 + 1) +
                              " " + std::to_string(nx1 + 1) + R"("/>)" + '\n';
  const std::string slabPreDim = R"(        <DataItem ItemType="HyperSlab" Dimensions=")";
  const std::string slabPreBlock2D =
      R"("><DataItem Dimensions="3 2" NumberType="Int" Format="XML">)";
  const std::string slabTrailer = "</DataItem>";

  // Now write Grid for each block
  dims[0] = pm->nbtotal;
  std::string dims321 =
      std::to_string(nx3) + " " + std::to_string(nx2) + " " + std::to_string(nx1);

  int ndims = H5_NDIM;

  for (int ib = 0; ib < pm->nbtotal; ib++) {
    xdmf << "    <Grid GridType=\"Uniform\" Name=\"" << ib << "\">" << std::endl;
    xdmf << blockTopology;
    xdmf << R"(      <Geometry Type="VXVYVZ">)" << std::endl;
    xdmf << slabPreDim << nx1 + 1 << slabPreBlock2D << ib << " 0 1 1 1 " << nx1 + 1
         << slabTrailer << std::endl;

    dims[1] = nx1 + 1;
    writeXdmfArrayRef(xdmf, "          ", hdfFile + ":/Locations/", "x", dims, 2, "Float",
                      8);
    xdmf << "</DataItem>" << std::endl;

    xdmf << slabPreDim << nx2 + 1 << slabPreBlock2D << ib << " 0 1 1 1 " << nx2 + 1
         << slabTrailer << std::endl;

    dims[1] = nx2 + 1;
    writeXdmfArrayRef(xdmf, "          ", hdfFile + ":/Locations/", "y", dims, 2, "Float",
                      8);
    xdmf << "</DataItem>" << std::endl;

    xdmf << slabPreDim << nx3 + 1 << slabPreBlock2D << ib << " 0 1 1 1 " << nx3 + 1
         << slabTrailer << std::endl;

    dims[1] = nx3 + 1;
    writeXdmfArrayRef(xdmf, "          ", hdfFile + ":/Locations/", "z", dims, 2, "Float",
                      8);
    xdmf << "</DataItem>" << std::endl;

    xdmf << "      </Geometry>" << std::endl;

    // write graphics variables
    dims[1] = nx3;
    dims[2] = nx2;
    dims[3] = nx1;
    dims[4] = 1;
    for (const auto &vinfo : var_list) {
      const int vlen = vinfo.vlen_;
      dims[4] = vlen;
<<<<<<< HEAD
      writeXdmfSlabVariableRef(xdmf, vinfo.label_, hdfFile, ib, vlen, ndims, dims, dims321,
                               vinfo.is_vector_);
=======
      writeXdmfSlabVariableRef(xdmf, vinfo.label_, hdfFile, ib, vlen, ndims, dims,
                               dims321, vinfo.is_vector_);
>>>>>>> 06d5e1d4
    }
    xdmf << "      </Grid>" << std::endl;
  }
  xdmf << "    </Grid>" << std::endl;
  xdmf << "  </Domain>" << std::endl;
  xdmf << "</Xdmf>" << std::endl;
  xdmf.close();

  return;
}

void PHDF5Output::WriteOutputFile(Mesh *pm, ParameterInput *pin, SimTime *tm) {
  if (output_params.single_precision_output) {
    this->template WriteOutputFileImpl<true>(pm, pin, tm);
  } else {
    this->template WriteOutputFileImpl<false>(pm, pin, tm);
  }
}

//----------------------------------------------------------------------------------------
//! \fn void PHDF5Output:::WriteOutputFileImpl(Mesh *pm, ParameterInput *pin, bool flag)
//  \brief Cycles over all MeshBlocks and writes OutputData in the Parthenon HDF5 format,
//         one file per output using parallel IO.
template <bool WRITE_SINGLE_PRECISION>
void PHDF5Output::WriteOutputFileImpl(Mesh *pm, ParameterInput *pin, SimTime *tm) {
  // writes all graphics variables to hdf file
  // HDF5 structures
  // Also writes companion xdmf file

  const int max_blocks_global = pm->nbtotal;
  const int num_blocks_local = static_cast<int>(pm->block_list.size());

  const IndexDomain theDomain =
      (output_params.include_ghost_zones ? IndexDomain::entire : IndexDomain::interior);

  auto const &first_block = *(pm->block_list.front());

  // shooting a blank just for getting the variable names
  const IndexRange out_ib = first_block.cellbounds.GetBoundsI(theDomain);
  const IndexRange out_jb = first_block.cellbounds.GetBoundsJ(theDomain);
  const IndexRange out_kb = first_block.cellbounds.GetBoundsK(theDomain);

  auto const nx1 = out_ib.e - out_ib.s + 1;
  auto const nx2 = out_jb.e - out_jb.s + 1;
  auto const nx3 = out_kb.e - out_kb.s + 1;

  const int rootLevel = pm->GetRootLevel();
  const int max_level = pm->GetCurrentLevel() - rootLevel;
  const auto &nblist = pm->GetNbList();

  // open HDF5 file
  // Define output filename
  auto filename = std::string(output_params.file_basename);
  filename.append(".");
  filename.append(output_params.file_id);
  filename.append(".");
  std::stringstream file_number;
  file_number << std::setw(5) << std::setfill('0') << output_params.file_number;
  filename.append(file_number.str());
  filename.append(restart_ ? ".rhdf" : ".phdf");

  // set file access property list
#ifdef MPI_PARALLEL
  /* set the file access template for parallel IO access */
  H5P const acc_file = H5P::FromHIDCheck(H5Pcreate(H5P_FILE_ACCESS));

  /* ---------------------------------------------------------------------
     platform dependent code goes here -- the access template must be
     tuned for a particular filesystem blocksize.  some of these
     numbers are guesses / experiments, others come from the file system
     documentation.

     The sieve_buf_size should be equal a multiple of the disk block size
     ---------------------------------------------------------------------- */

  /* create an MPI_INFO object -- on some platforms it is useful to
     pass some information onto the underlying MPI_File_open call */
  MPI_Info FILE_INFO_TEMPLATE;
  PARTHENON_MPI_CHECK(MPI_Info_create(&FILE_INFO_TEMPLATE));

  // Free MPI_Info on error on return or throw
  struct MPI_InfoDeleter {
    MPI_Info info;
    ~MPI_InfoDeleter() { MPI_Info_free(&info); }
  } delete_info{FILE_INFO_TEMPLATE};

  PARTHENON_HDF5_CHECK(H5Pset_sieve_buf_size(acc_file, 262144));
  PARTHENON_HDF5_CHECK(H5Pset_alignment(acc_file, 524288, 262144));

  PARTHENON_MPI_CHECK(MPI_Info_set(FILE_INFO_TEMPLATE, "access_style", "write_once"));
  PARTHENON_MPI_CHECK(MPI_Info_set(FILE_INFO_TEMPLATE, "collective_buffering", "true"));
  PARTHENON_MPI_CHECK(MPI_Info_set(FILE_INFO_TEMPLATE, "cb_block_size", "1048576"));
  PARTHENON_MPI_CHECK(MPI_Info_set(FILE_INFO_TEMPLATE, "cb_buffer_size", "4194304"));

  /* tell the HDF5 library that we want to use MPI-IO to do the writing */
  PARTHENON_HDF5_CHECK(H5Pset_fapl_mpio(acc_file, MPI_COMM_WORLD, FILE_INFO_TEMPLATE));
  PARTHENON_HDF5_CHECK(H5Pset_fapl_mpio(acc_file, MPI_COMM_WORLD, MPI_INFO_NULL));
#else
  hid_t const acc_file = H5P_DEFAULT;
#endif // ifdef MPI_PARALLEL

  // now create the file
  H5F file;
  try {
    file = H5F::FromHIDCheck(
        H5Fcreate(filename.c_str(), H5F_ACC_TRUNC, H5P_DEFAULT, acc_file));
  } catch (std::exception &ex) {
    std::stringstream err;
    err << "### ERROR: Failed to create HDF5 output file '" << filename
        << "' with the following error:" << std::endl
        << ex.what() << std::endl;
    PARTHENON_THROW(err)
  }

  // -------------------------------------------------------------------------------- //
  //   WRITING ATTRIBUTES                                                             //
  // -------------------------------------------------------------------------------- //
  {
    // write input key-value pairs
    std::ostringstream oss;
    pin->ParameterDump(oss);

    // Mesh information
    const H5G input_group = MakeGroup(file, "/Input");

    HDF5WriteAttribute("File", oss.str().c_str(), input_group);
  } // Input section

  // we'll need this again at the end
  const H5G info_group = MakeGroup(file, "/Info");
  {
    if (tm != nullptr) {
      HDF5WriteAttribute("NCycle", tm->ncycle, info_group);
      HDF5WriteAttribute("Time", tm->time, info_group);
      HDF5WriteAttribute("dt", tm->dt, info_group);
    }

    HDF5WriteAttribute("WallTime", Driver::elapsed_main(), info_group);
    HDF5WriteAttribute("NumDims", pm->ndim, info_group);
    HDF5WriteAttribute("NumMeshBlocks", pm->nbtotal, info_group);
    HDF5WriteAttribute("MaxLevel", max_level, info_group);
    // write whether we include ghost cells or not
    HDF5WriteAttribute("IncludesGhost", output_params.include_ghost_zones ? 1 : 0,
                       info_group);
    // write number of ghost cells in simulation
    HDF5WriteAttribute("NGhost", Globals::nghost, info_group);
    HDF5WriteAttribute("Coordinates", std::string(first_block.coords.Name()).c_str(),
                       info_group);

    // restart info, write always
    HDF5WriteAttribute("NBNew", pm->nbnew, info_group);
    HDF5WriteAttribute("NBDel", pm->nbdel, info_group);
    HDF5WriteAttribute("RootLevel", rootLevel, info_group);
    HDF5WriteAttribute("Refine", pm->adaptive ? 1 : 0, info_group);
    HDF5WriteAttribute("Multilevel", pm->multilevel ? 1 : 0, info_group);

    HDF5WriteAttribute("BlocksPerPE", nblist, info_group);

    // Mesh block size
    HDF5WriteAttribute("MeshBlockSize", std::vector<int>{nx1, nx2, nx3}, info_group);

    // RootGridDomain - float[9] array with xyz mins, maxs, rats (dx(i)/dx(i-1))
    HDF5WriteAttribute(
        "RootGridDomain",
        std::vector<Real>{pm->mesh_size.x1min, pm->mesh_size.x1max, pm->mesh_size.x1rat,
                          pm->mesh_size.x2min, pm->mesh_size.x2max, pm->mesh_size.x2rat,
                          pm->mesh_size.x3min, pm->mesh_size.x3max, pm->mesh_size.x3rat},
        info_group);

    // Root grid size (number of cells at root level)
    HDF5WriteAttribute(
        "RootGridSize",
        std::vector<int>{pm->mesh_size.nx1, pm->mesh_size.nx2, pm->mesh_size.nx3},
        info_group);

    // Boundary conditions
    std::vector<std::string> boundary_condition_str(BOUNDARY_NFACES);
    for (size_t i = 0; i < boundary_condition_str.size(); i++) {
      boundary_condition_str[i] = GetBoundaryString(pm->mesh_bcs[i]);
    }

    HDF5WriteAttribute("BoundaryConditions", boundary_condition_str, info_group);
  } // Info section

  // write Params
  {
    const H5G params_group = MakeGroup(file, "/Params");

    for (const auto &package : pm->packages.AllPackages()) {
      const auto state = package.second;
      // Write all params that can be written as HDF5 attributes
      state->AllParams().WriteAllToHDF5(state->label(), params_group);
    }
  } // Params section

  // -------------------------------------------------------------------------------- //
  //   WRITING MESHBLOCK METADATA                                                     //
  // -------------------------------------------------------------------------------- //

  // set local offset, always the same for all data sets
  hsize_t my_offset = 0;
  for (int i = 0; i < Globals::my_rank; i++) {
    my_offset += nblist[i];
  }

  const std::array<hsize_t, H5_NDIM> local_offset({my_offset, 0, 0, 0, 0});

  // these can vary by data set, except index 0 is always the same
  std::array<hsize_t, H5_NDIM> local_count(
      {static_cast<hsize_t>(num_blocks_local), 1, 1, 1, 1});
  std::array<hsize_t, H5_NDIM> global_count(
      {static_cast<hsize_t>(max_blocks_global), 1, 1, 1, 1});

  // for convenience
  const hsize_t *const p_loc_offset = local_offset.data();
  const hsize_t *const p_loc_cnt = local_count.data();
  const hsize_t *const p_glob_cnt = global_count.data();

  H5P const pl_xfer = H5P::FromHIDCheck(H5Pcreate(H5P_DATASET_XFER));
  H5P const pl_dcreate = H5P::FromHIDCheck(H5Pcreate(H5P_DATASET_CREATE));

#ifndef PARTHENON_DISABLE_HDF5_COMPRESSION
  if (output_params.hdf5_compression_level > 0) {
    // we need chunks to enable compression
    const std::array<hsize_t, H5_NDIM> chunk_size({1, static_cast<hsize_t>(nx3),
                                                   static_cast<hsize_t>(nx2),
                                                   static_cast<hsize_t>(nx1), 1});
    PARTHENON_HDF5_CHECK(H5Pset_chunk(pl_dcreate, H5_NDIM, chunk_size.data()));
    PARTHENON_HDF5_CHECK(
        H5Pset_deflate(pl_dcreate, std::min(9, output_params.hdf5_compression_level)));
  }
#endif

#ifdef MPI_PARALLEL
  PARTHENON_HDF5_CHECK(H5Pset_dxpl_mpio(pl_xfer, H5FD_MPIO_COLLECTIVE));
#endif

  // write Blocks metadata
  {
    const H5G gBlocks = MakeGroup(file, "/Blocks");

    // write Xmin[ndim] for blocks
    {
      std::vector<Real> tmpData(num_blocks_local * 3);
      int i = 0;

      for (auto &pmb : pm->block_list) {
        auto xmin = pmb->coords.GetXmin();
        tmpData[i++] = xmin[0];
        if (pm->ndim > 1) {
          tmpData[i++] = xmin[1];
        }
        if (pm->ndim > 2) {
          tmpData[i++] = xmin[2];
        }
      }
      local_count[1] = global_count[1] = pm->ndim;
      HDF5Write2D(gBlocks, "xmin", tmpData.data(), p_loc_offset, p_loc_cnt, p_glob_cnt,
                  pl_xfer);
    }

    // write Block ID
    {
      // LOC.lx1,2,3
      hsize_t n = 3;
      std::vector<int64_t> tmpLoc(num_blocks_local * n);
      local_count[1] = global_count[1] = n;

      int i = 0;
      for (auto &pmb : pm->block_list) {
        tmpLoc[i++] = pmb->loc.lx1;
        tmpLoc[i++] = pmb->loc.lx2;
        tmpLoc[i++] = pmb->loc.lx3;
      }
      HDF5Write2D(gBlocks, "loc.lx123", tmpLoc.data(), p_loc_offset, p_loc_cnt,
                  p_glob_cnt, pl_xfer);

      // (LOC.)level, GID, LID, cnghost, gflag
      n = 5; // this is NOT H5_NDIM
      std::vector<int> tmpID(num_blocks_local * n);
      local_count[1] = global_count[1] = n;

      i = 0;
      for (auto &pmb : pm->block_list) {
        tmpID[i++] = pmb->loc.level;
        tmpID[i++] = pmb->gid;
        tmpID[i++] = pmb->lid;
        tmpID[i++] = pmb->cnghost;
        tmpID[i++] = pmb->gflag;
      }
      HDF5Write2D(gBlocks, "loc.level-gid-lid-cnghost-gflag", tmpID.data(), p_loc_offset,
                  p_loc_cnt, p_glob_cnt, pl_xfer);
    }
  } // Block section

  // Write mesh coordinates to file
  for (const bool face : {true, false}) {
    const H5G gLocations = MakeGroup(file, face ? "/Locations" : "/VolumeLocations");
    const int offset = face ? 1 : 0;

    // write X coordinates
    std::vector<Real> loc_x((nx1 + offset) * num_blocks_local);
    std::vector<Real> loc_y((nx2 + offset) * num_blocks_local);
    std::vector<Real> loc_z((nx3 + offset) * num_blocks_local);

    size_t idx_x = 0;
    size_t idx_y = 0;
    size_t idx_z = 0;

    for (size_t b = 0; b < pm->block_list.size(); ++b) {
      auto &pmb = pm->block_list[b];

      for (int i = out_ib.s; i <= out_ib.e + offset; ++i) {
        loc_x[idx_x++] = face ? pmb->coords.x1f(0, 0, i) : pmb->coords.x1v(0, 0, i);
      }

      for (int j = out_jb.s; j <= out_jb.e + offset; ++j) {
        loc_y[idx_y++] = face ? pmb->coords.x2f(0, j, 0) : pmb->coords.x2v(0, j, 0);
      }

      for (int k = out_kb.s; k <= out_kb.e + offset; ++k) {
        loc_z[idx_z++] = face ? pmb->coords.x3f(k, 0, 0) : pmb->coords.x3v(k, 0, 0);
      }
    }

    local_count[1] = global_count[1] = nx1 + offset;
    HDF5Write2D(gLocations, "x", loc_x.data(), p_loc_offset, p_loc_cnt, p_glob_cnt,
                pl_xfer);

    local_count[1] = global_count[1] = nx2 + offset;
    HDF5Write2D(gLocations, "y", loc_y.data(), p_loc_offset, p_loc_cnt, p_glob_cnt,
                pl_xfer);

    local_count[1] = global_count[1] = nx3 + offset;
    HDF5Write2D(gLocations, "z", loc_z.data(), p_loc_offset, p_loc_cnt, p_glob_cnt,
                pl_xfer);
  }

  // Write Levels and Logical Locations with the level for each Meshblock loclist contains
  // levels and logical locations for all meshblocks on all ranks
  {
    const auto &loclist = pm->GetLocList();

    std::vector<std::int64_t> levels;
    levels.reserve(pm->nbtotal);

    std::vector<std::int64_t> logicalLocations;
    logicalLocations.reserve(pm->nbtotal * 3);

    for (const auto &loc : loclist) {
      levels.push_back(loc.level - pm->GetRootLevel());
      logicalLocations.push_back(loc.lx1);
      logicalLocations.push_back(loc.lx2);
      logicalLocations.push_back(loc.lx3);
    }

    // Only write levels on rank 0 since it has data for all ranks
    local_count[0] = (Globals::my_rank == 0) ? pm->nbtotal : 0;
    HDF5WriteND(file, "Levels", levels.data(), 1, local_offset.data(), local_count.data(),
                global_count.data(), pl_xfer, H5P_DEFAULT);

    local_count[1] = global_count[1] = 3;
    HDF5Write2D(file, "LogicalLocations", logicalLocations.data(), local_offset.data(),
                local_count.data(), global_count.data(), pl_xfer);

    // reset for collective output
    local_count[0] = num_blocks_local;
  }

  // -------------------------------------------------------------------------------- //
  //   WRITING VARIABLES DATA                                                         //
  // -------------------------------------------------------------------------------- //

  // first we need to get list of variables, because sparse variables are only
  // expanded on some blocks, we need to look at the list of variables on each block
  // combine these into a global list of variables

  auto get_MeshBlockDataIterator = [=](const std::shared_ptr<MeshBlock> pmb) {
    if (restart_) {
      return MeshBlockDataIterator<Real>(
          pmb->meshblock_data.Get(),
          {parthenon::Metadata::Independent, parthenon::Metadata::Restart}, true);
    } else {
      return MeshBlockDataIterator<Real>(pmb->meshblock_data.Get(),
                                         output_params.variables);
    }
  };

  // local list of unique vars
  std::set<VarInfo> all_unique_vars;
  for (auto &pmb : pm->block_list) {
    auto ci = get_MeshBlockDataIterator(pmb);
    for (auto &v : ci.vars) {
      VarInfo vinfo(v);
      all_unique_vars.insert(vinfo);
    }
  }

#ifdef MPI_PARALLEL
  {
    // we need to do a global allgather to get the global list of unique variables to
    // be written to the HDF5 file

    // the label buffer contains all labels of the unique variables on this rank
    // separated by \t, e.g.: "label0\tlabel1\tlabel2\t"
    std::vector<std::string> compact_labels;
    std::vector<int> code_buffer;

    for (const auto &vi : all_unique_vars) {
      compact_labels.push_back(vi.get_compact_label());
      code_buffer.push_back(vi.get_info_code());
    }

    std::string label_buffer = string_utils::PackStrings(compact_labels, '\n');

    // first we need to communicate the lengths of the label_buffer and vlen_buffer to
    // all ranks, 2 ints per rank: first int: label_buffer length, second int:
    // vlen_buffer length
    std::vector<int> buffer_lengths(2 * Globals::nranks, 0);
    buffer_lengths[Globals::my_rank * 2 + 0] = static_cast<int>(label_buffer.size());
    buffer_lengths[Globals::my_rank * 2 + 1] = static_cast<int>(code_buffer.size());

    PARTHENON_MPI_CHECK(MPI_Allgather(MPI_IN_PLACE, 2, MPI_INT, buffer_lengths.data(), 2,
                                      MPI_INT, MPI_COMM_WORLD));

    // now do an Allgatherv combining label_buffer and vlen_buffer from all ranks
    std::vector<int> label_lengths(Globals::nranks, 0);
    std::vector<int> label_offsets(Globals::nranks, 0);
    std::vector<int> code_lengths(Globals::nranks, 0);
    std::vector<int> code_offsets(Globals::nranks, 0);

    int label_offset = 0;
    int code_offset = 0;
    for (int n = 0; n < Globals::nranks; ++n) {
      label_offsets[n] = label_offset;
      code_offsets[n] = code_offset;

      label_lengths[n] = buffer_lengths[n * 2 + 0];
      code_lengths[n] = buffer_lengths[n * 2 + 1];

      label_offset += label_lengths[n];
      code_offset += code_lengths[n];
    }

    // result buffers with global data
    std::vector<char> all_labels_buffer(label_offset, '\0');
    std::vector<int> all_codes(code_offset, 0);

    // fill in our values in global buffers
    memcpy(all_labels_buffer.data() + label_offsets[Globals::my_rank],
           label_buffer.data(), label_buffer.size() * sizeof(char));
    memcpy(all_codes.data() + code_offsets[Globals::my_rank], code_buffer.data(),
           code_buffer.size() * sizeof(int));

    PARTHENON_MPI_CHECK(MPI_Allgatherv(
        MPI_IN_PLACE, label_lengths[Globals::my_rank], MPI_BYTE, all_labels_buffer.data(),
        label_lengths.data(), label_offsets.data(), MPI_BYTE, MPI_COMM_WORLD));

    PARTHENON_MPI_CHECK(MPI_Allgatherv(MPI_IN_PLACE, code_lengths[Globals::my_rank],
                                       MPI_INT, all_codes.data(), code_lengths.data(),
                                       code_offsets.data(), MPI_INT, MPI_COMM_WORLD));

    // unpack labels
    auto all_compact_labels = string_utils::UnpackStrings(
        std::string(all_labels_buffer.data(), all_labels_buffer.size()), '\n');

    if (all_compact_labels.size() != all_codes.size()) {
      printf("all_compact_labels: %zu\n", all_compact_labels.size());
      for (size_t i = 0; i < all_compact_labels.size(); ++i)
        printf("%4zu: %s\n", i, all_compact_labels[i].c_str());
      printf("all_codes: %zu\n", all_codes.size());
      for (size_t i = 0; i < all_codes.size(); ++i)
        printf("%4zu: %i\n", i, all_codes[i]);

      std::stringstream msg;
      msg << "### ERROR: all_labels and all_codes have different sizes" << std::endl;
      PARTHENON_FAIL(msg);
    }

    // finally make list of all unique variables
    for (size_t i = 0; i < all_compact_labels.size(); ++i) {
      all_unique_vars.insert(VarInfo::Decode(all_compact_labels[i], all_codes[i]));
    }
  }
#endif

  // We need to add information about the sparse variables to the HDF5 file, namely:
  // 1) Which variables are sparse
  // 2) Is a sparse id of a particular sparse variable expanded on a given block
  //
  // This information is stored in the dataset called "SparseInfo". The data set
  // contains an attribute "SparseFields" that is a vector of strings with the names
  // of the sparse fields (field name with sparse id, i.e. "bar_28", "bar_7", foo_1",
  // "foo_145"). The field names are in alphabetical order, which is the same order
  // they show up in all_unique_vars (because it's a sorted set).
  //
  // The dataset SparseInfo itself is a 2D array of bools. The first index is the
  // global block index and the second index is the sparse field (same order as the
  // SparseFields attribute). SparseInfo[b][v] is true if the sparse field with index
  // v is expanded on the block with index b, otherwise the value is false

  std::vector<std::string> sparse_names;
  std::unordered_map<std::string, size_t> sparse_field_idx;
  for (auto &vinfo : all_unique_vars) {
    if (vinfo.is_sparse_) {
      sparse_field_idx.insert({vinfo.label_, sparse_names.size()});
      sparse_names.push_back(vinfo.label_);
    }
  }

  hsize_t num_sparse = sparse_names.size();
  // can't use std::vector here because std::vector<hbool_t> is the same as
  // std::vector<bool> and it doesn't have .data() member
  std::unique_ptr<hbool_t[]> sparse_expanded(new hbool_t[num_blocks_local * num_sparse]);

  // allocate space for largest size variable
  const hsize_t varSize = nx3 * nx2 * nx1;
  int vlen_max = 0;
  for (auto &vinfo : all_unique_vars) {
    vlen_max = std::max(vlen_max, vinfo.vlen_);
  }

  using OutT = typename std::conditional<WRITE_SINGLE_PRECISION, float, Real>::type;
  std::vector<OutT> tmpData(varSize * vlen_max * num_blocks_local);

  // create persistent spaces
  local_count[0] = num_blocks_local;
  global_count[0] = max_blocks_global;
  local_count[1] = global_count[1] = nx3;
  local_count[2] = global_count[2] = nx2;
  local_count[3] = global_count[3] = nx1;

  // for each variable we write
  for (auto &vinfo : all_unique_vars) {
    // not really necessary, but doesn't hurt
    memset(tmpData.data(), 0, tmpData.size() * sizeof(OutT));

    const std::string var_name = vinfo.label_;
    const hsize_t vlen = vinfo.vlen_;

    local_count[4] = global_count[4] = vlen;

    // load up data
    hsize_t index = 0;
    bool found_any = false;

    // for each local mesh block
    for (size_t b_idx = 0; b_idx < num_blocks_local; ++b_idx) {
      const auto &pmb = pm->block_list[b_idx];
      bool found = false;

      // for each variable that this local meshblock actually has
      auto ci = get_MeshBlockDataIterator(pmb);
      for (auto &v : ci.vars) {
        // Note index l transposed to interior
        if (var_name.compare(v->label()) == 0) {
          auto v_h = v->data.GetHostMirrorAndCopy();
          for (int k = out_kb.s; k <= out_kb.e; ++k) {
            for (int j = out_jb.s; j <= out_jb.e; ++j) {
              for (int i = out_ib.s; i <= out_ib.e; ++i) {
                for (int l = 0; l < vlen; ++l) {
                  tmpData[index++] = static_cast<OutT>(v_h(l, k, j, i));
                }
              }
            }
          }

          found = true;
          break;
        }
      }

      if (vinfo.is_sparse_) {
        size_t sparse_idx = sparse_field_idx.at(vinfo.label_);
        sparse_expanded[b_idx * num_sparse + sparse_idx] = found;
      }

      if (!found) {
        if (vinfo.is_sparse_) {
          hsize_t N = varSize * vlen;
          memset(tmpData.data() + index, 0, N * sizeof(OutT));
          index += N;
        } else {
          std::stringstream msg;
          msg << "### ERROR: Unable to find dense variable " << var_name << std::endl;
          PARTHENON_FAIL(msg);
        }
      } else {
        found_any = true;
      }
    }

    // If found_any is true, it means that at least one local block has data for the
    // current variable writing, so we write the tmpData buffer to the HDF5 file. Note,
    // the tmpData buffer may contain some 0's for the local blocks that don't have this
    // variable. It's ok to write these 0's because compression will take care of them.
    // Otherwise, if found_any is false, then none of the local blocks have data for this
    // variable, so we don't need to write a buffer of all 0's.
    if (found_any) {
      // write data to file
      HDF5WriteND(file, var_name, tmpData.data(), H5_NDIM, p_loc_offset, p_loc_cnt,
                  p_glob_cnt, pl_xfer, pl_dcreate);
    }
  }

  // names of variables
  std::vector<std::string> var_names;
  var_names.reserve(all_unique_vars.size());

  // number of components within each dataset
  std::vector<size_t> num_components;
  num_components.reserve(all_unique_vars.size());

  // names of components within each dataset
  std::vector<std::string> component_names;
  component_names.reserve(all_unique_vars.size()); // may be larger

  for (const auto &vi : all_unique_vars) {
    var_names.push_back(vi.label_);

    const auto &component_labels = vi.component_labels_;
    PARTHENON_REQUIRE_THROWS(component_labels.size() > 0, "Got 0 component labels");

    num_components.push_back(component_labels.size());
    for (const auto &label : component_labels) {
      component_names.push_back(label);
    }
  }

  HDF5WriteAttribute("NumComponents", num_components, info_group);
  HDF5WriteAttribute("ComponentNames", component_names, info_group);
  HDF5WriteAttribute("OutputDatasetNames", var_names, info_group);

  // write SparseInfo and SparseFields (we can't write a zero-size dataset, so only write
  // this if we have sparse fields)
  if (num_sparse > 0) {
    local_count[1] = global_count[1] = num_sparse;

    HDF5Write2D(file, "SparseInfo", sparse_expanded.get(), p_loc_offset, p_loc_cnt,
                p_glob_cnt, pl_xfer);

    // write names of sparse fields as attribute, first convert to vector of const char*
    std::vector<const char *> names(num_sparse);
    for (size_t i = 0; i < num_sparse; ++i)
      names[i] = sparse_names[i].c_str();

    const H5D dset = H5D::FromHIDCheck(H5Dopen2(file, "SparseInfo", H5P_DEFAULT));
    HDF5WriteAttribute("SparseFields", names, dset);
  } // SparseInfo and SparseFields sections

  if (!restart_) {
    // generate XDMF companion file
    genXDMF(filename, pm, tm, nx1, nx2, nx3, all_unique_vars);
  }

  // advance output parameters
  output_params.file_number++;
  output_params.next_time += output_params.dt;
  pin->SetInteger(output_params.block_name, "file_number", output_params.file_number);
  pin->SetReal(output_params.block_name, "next_time", output_params.next_time);
}

// explicit template instantiation
template void PHDF5Output::WriteOutputFileImpl<false>(Mesh *, ParameterInput *,
                                                      SimTime *);
template void PHDF5Output::WriteOutputFileImpl<true>(Mesh *, ParameterInput *, SimTime *);

} // namespace parthenon

#endif // ifdef ENABLE_HDF5<|MERGE_RESOLUTION|>--- conflicted
+++ resolved
@@ -107,11 +107,7 @@
           int vlen, bool is_sparse, bool is_vector)
       : label_(label),
         component_labels_(component_labels.size() > 0 ? component_labels
-<<<<<<< HEAD
-                                                     : std::vector<std::string>{label}),
-=======
                                                       : std::vector<std::string>{label}),
->>>>>>> 06d5e1d4
         vlen_(vlen), is_sparse_(is_sparse), is_vector_(is_vector) {
     if ((vlen_ <= 0) || (vlen_ > max_vlen_)) {
       std::stringstream msg;
@@ -325,13 +321,8 @@
     for (const auto &vinfo : var_list) {
       const int vlen = vinfo.vlen_;
       dims[4] = vlen;
-<<<<<<< HEAD
-      writeXdmfSlabVariableRef(xdmf, vinfo.label_, hdfFile, ib, vlen, ndims, dims, dims321,
-                               vinfo.is_vector_);
-=======
       writeXdmfSlabVariableRef(xdmf, vinfo.label_, hdfFile, ib, vlen, ndims, dims,
                                dims321, vinfo.is_vector_);
->>>>>>> 06d5e1d4
     }
     xdmf << "      </Grid>" << std::endl;
   }
