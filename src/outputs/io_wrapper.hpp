//========================================================================================
// Athena++ astrophysical MHD code
// Copyright(C) 2014 James M. Stone <jmstone@princeton.edu> and other code contributors
// Licensed under the 3-clause BSD License, see LICENSE file for details
//========================================================================================
// (C) (or copyright) 2020. Triad National Security, LLC. All rights reserved.
//
// This program was produced under U.S. Government contract 89233218CNA000001 for Los
// Alamos National Laboratory (LANL), which is operated by Triad National Security, LLC
// for the U.S. Department of Energy/National Nuclear Security Administration. All rights
// in the program are reserved by Triad National Security, LLC, and the U.S. Department
// of Energy/National Nuclear Security Administration. The Government is granted for
// itself and others acting on its behalf a nonexclusive, paid-up, irrevocable worldwide
// license in this material to reproduce, prepare derivative works, distribute copies to
// the public, perform publicly and display publicly, and to permit others to do so.
//========================================================================================
#ifndef OUTPUTS_IO_WRAPPER_HPP_
#define OUTPUTS_IO_WRAPPER_HPP_
//! \file io_wrapper.hpp
//  \brief defines a set of small wrapper functions for MPI versus Serial Output.

// C headers

// C++ headers
#include <cstdio>

// Athena++ headers
#include "athena.hpp"

#ifdef MPI_PARALLEL
#include <mpi.h>
<<<<<<< HEAD
#endif

namespace parthenon {
#ifdef MPI_PARALLEL
=======
namespace parthenon {
>>>>>>> 0b433b75
using  IOWrapperFile = MPI_File;
}
#else
namespace parthenon {
using  IOWrapperFile = FILE*;
}
#endif

namespace parthenon {
using IOWrapperSizeT = std::uint64_t;

class IOWrapper {
 public:
#ifdef MPI_PARALLEL
  IOWrapper() : fh_(nullptr), comm_(MPI_COMM_WORLD) {}
  void SetCommunicator(MPI_Comm scomm) { comm_=scomm;}
#else
  IOWrapper() {fh_=nullptr;}
#endif
  ~IOWrapper() {}
  // nested type definition of strongly typed/scoped enum in class definition
  enum class FileMode {read, write};

  // wrapper functions for basic I/O tasks
  int Open(const char* fname, FileMode rw);
  std::size_t Read(void *buf, IOWrapperSizeT size, IOWrapperSizeT count);
  std::size_t Read_all(void *buf, IOWrapperSizeT size, IOWrapperSizeT count);
  std::size_t Read_at_all(void *buf, IOWrapperSizeT size,
                          IOWrapperSizeT count, IOWrapperSizeT offset);
  std::size_t Write(const void *buf, IOWrapperSizeT size, IOWrapperSizeT count);
  std::size_t Write_at_all(const void *buf, IOWrapperSizeT size,
                           IOWrapperSizeT cnt, IOWrapperSizeT offset);
  int Close();
  int Seek(IOWrapperSizeT offset);
  IOWrapperSizeT GetPosition();

 private:
  IOWrapperFile fh_;
#ifdef MPI_PARALLEL
  MPI_Comm comm_;
#endif
};

} // namespace parthenon

#endif // OUTPUTS_IO_WRAPPER_HPP_<|MERGE_RESOLUTION|>--- conflicted
+++ resolved
@@ -29,14 +29,10 @@
 
 #ifdef MPI_PARALLEL
 #include <mpi.h>
-<<<<<<< HEAD
 #endif
 
 namespace parthenon {
 #ifdef MPI_PARALLEL
-=======
-namespace parthenon {
->>>>>>> 0b433b75
 using  IOWrapperFile = MPI_File;
 }
 #else
