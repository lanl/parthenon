--- conflicted
+++ resolved
@@ -62,24 +62,13 @@
     }
   }
   TaskListStatus DoAvailable() {
-    //    static std::string last_name("");
     for (auto &task : task_list_) {
       auto dep = task.GetDependency();
       if (tasks_completed_.CheckDependencies(dep)) {
-        // if (last_name.compare(task.GetName())) {
-        //   std::cerr << "Task dependency met:" << task.GetName() << ":" <<
-        //   dep.to_string()
-        //             << ":" << tasks_completed_.to_string() << ":"
-        //             << task.GetID().to_string() << std::endl;
-        //   last_name = task.GetName();
-        // }
         TaskStatus status = task();
         if (status == TaskStatus::complete) {
           task.SetComplete();
           MarkTaskComplete(task.GetID());
-          /*std::cerr << "Task complete:" << std::endl
-                    << task->GetID().to_string() << std::endl
-                    << tasks_completed_.to_string() << std::endl << std::endl;*/
         }
       }
     }
@@ -97,13 +86,6 @@
     return id;
   }
 
-<<<<<<< HEAD
-  template <class F, class... Args>
-  TaskID AddTask(std::string name, F func, TaskID &dep, Args &&... args) {
-    TaskID id(tasks_added_ + 1);
-    task_list_.push_back(
-        Task(id, name, dep, [=]() mutable -> TaskStatus { return func(args...); }));
-=======
   // overload to add member functions of class T to task list
   // NOTE: we must capture the object pointer
   template <class F, class T, class... Args>
@@ -111,7 +93,6 @@
     TaskID id(tasks_added_ + 1);
     task_list_.push_back(
         Task(id, dep, [=]() mutable -> TaskStatus { return (obj->*func)(args...); }));
->>>>>>> ce2b6d63
     tasks_added_++;
     return id;
   }
