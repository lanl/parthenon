//========================================================================================
// Athena++ astrophysical MHD code
// Copyright(C) 2014 James M. Stone <jmstone@princeton.edu> and other code contributors
// Licensed under the 3-clause BSD License, see LICENSE file for details
//========================================================================================
<<<<<<< HEAD
// (C) (or copyright) 2021. Triad National Security, LLC. All rights reserved.
=======
// (C) (or copyright) 2020-2021. Triad National Security, LLC. All rights reserved.
>>>>>>> 9d8c2c8e
//
// This program was produced under U.S. Government contract 89233218CNA000001 for Los
// Alamos National Laboratory (LANL), which is operated by Triad National Security, LLC
// for the U.S. Department of Energy/National Nuclear Security Administration. All rights
// in the program are reserved by Triad National Security, LLC, and the U.S. Department
// of Energy/National Nuclear Security Administration. The Government is granted for
// itself and others acting on its behalf a nonexclusive, paid-up, irrevocable worldwide
// license in this material to reproduce, prepare derivative works, distribute copies to
// the public, perform publicly and display publicly, and to permit others to do so.
//========================================================================================
//! \file parameter_input.cpp
//  \brief implementation of functions in class ParameterInput
//
// PURPOSE: Member functions of this class are used to read and parse the input file.
//   Functionality is loosely modeled after FORTRAN namelist.
//
// EXAMPLE of input file in 'Athena++' format:
//   <blockname1>      # block name; must be on a line by itself
//                     # everything after a hash symbol is a comment and is ignored
//   name1=value       # each parameter name must be on a line by itself
//   name2 = value1    # whitespace around the = is optional
//                     # blank lines are OK
//   # my comment here   comment lines are OK
//   # name3 = value3    values (and blocks) that are commented out are ignored
//
//   <blockname2>      # start new block
//   name1 = value1    # note that same parameter names can appear in different blocks
//   name2 = value2    # empty lines (like following) are OK
//
//   <blockname1>      # same blockname can re-appear, although NOT recommended
//   name3 = value3    # this would be the 3rd parameter name in blockname1
//   name1 = value4    # if parameter name is repeated, previous value is overwritten!
//
// LIMITATIONS:
//   - parameter specification (name=val #comment) must all be on a single line
//
// HISTORY:
//   - Nov 2002:  Created for Athena1.0/Cambridge release by Peter Teuben
//   - 2003-2008: Many improvements and extensions by T. Gardiner and J.M. Stone
//   - Jan 2014:  Rewritten in C++ for the Athena++ code by J.M. Stone
//========================================================================================

#include "parameter_input.hpp"

#include <algorithm>
#include <cmath>
#include <cstdlib>
#include <fstream>
#include <iomanip>
#include <iostream>
#include <limits>
#include <sstream>
#include <stdexcept>

#include "globals.hpp"
#include "utils/error_checking.hpp"

namespace parthenon {

//----------------------------------------------------------------------------------------
// ParameterInput constructor

ParameterInput::ParameterInput() : pfirst_block{}, last_filename_{} {
#ifdef OPENMP_PARALLEL
  omp_init_lock(&lock_);
#endif
}

ParameterInput::ParameterInput(std::string input_filename)
    : pfirst_block{}, last_filename_{} {
#ifdef OPENMP_PARALLEL
  omp_init_lock(&lock_);
#endif
  IOWrapper infile;
  infile.Open(input_filename.c_str(), IOWrapper::FileMode::read);
  LoadFromFile(infile);
  infile.Close();
}

// ParameterInput destructor- iterates through nested singly linked lists of blocks/lines
// and deletes each InputBlock node (whose destructor below deletes linked list "line"
// nodes)

ParameterInput::~ParameterInput() {
  InputBlock *pib = pfirst_block;
  while (pib != nullptr) {
    InputBlock *pold_block = pib;
    pib = pib->pnext;
    delete pold_block;
  }
#ifdef OPENMP_PARALLEL
  omp_destroy_lock(&lock_);
#endif
}

// InputBlock destructor- iterates through singly linked list of "line" nodes and deletes
// them

InputBlock::~InputBlock() {
  InputLine *pil = pline;
  while (pil != nullptr) {
    InputLine *pold_line = pil;
    pil = pil->pnext;
    delete pold_line;
  }
}

//----------------------------------------------------------------------------------------
//! \fn  void ParameterInput::LoadFromStream(std::istream &is)
//  \brief Load input parameters from a stream

//  Input block names are allocated and stored in a singly linked list of InputBlocks.
//  Within each InputBlock the names, values, and comments of each parameter are allocated
//  and stored in a singly linked list of InputLines.

void ParameterInput::LoadFromStream(std::istream &is) {
  std::string line, block_name, param_name, param_value, param_comment;
  std::size_t first_char, last_char;
  std::stringstream msg;
  InputBlock *pib{};
  int line_num{-1}, blocks_found{0};

  std::string multiline_name, multiline_value, multiline_comment;
  bool continuing = false;

  while (is.good()) {
    std::getline(is, line);
    line_num++;
    if (line.find('\t') != std::string::npos) {
      line.erase(std::remove(line.begin(), line.end(), '\t'), line.end());
      // msg << "### FATAL ERROR in function [ParameterInput::LoadFromStream]"
      //     << std::endl << "Tab characters are forbidden in input files";
      // PARTHENON_FAIL(msg);
    }
    if (line.empty()) continue;                               // skip blank line
    first_char = line.find_first_not_of(" ");                 // skip white space
    if (first_char == std::string::npos) continue;            // line is all white space
    if (line.compare(first_char, 1, "#") == 0) continue;      // skip comments
    if (line.compare(first_char, 9, "<par_end>") == 0) break; // stop on <par_end>

    if (line.compare(first_char, 1, "<") == 0) { // a new block
      if (continuing) {
        msg << "### FATAL ERROR in function [ParameterInput::LoadFromStream]" << std::endl
            << "Multiline field ended unexpectedly with new block "
            << "character <.  Look above this line for the error:" << std::endl
            << line << std::endl
            << std::endl;
        PARTHENON_FAIL(msg);
      }
      first_char++;
      last_char = (line.find_first_of(">", first_char));
      block_name.assign(line, first_char, last_char - 1); // extract block name

      if (last_char == std::string::npos) {
        msg << "### FATAL ERROR in function [ParameterInput::LoadFromStream]" << std::endl
            << "Block name '" << block_name << "' in the input stream'"
            << "' not properly ended";
        PARTHENON_FAIL(msg);
      }

      pib = FindOrAddBlock(block_name); // find or add block to singly linked list

      if (pib == nullptr) {
        msg << "### FATAL ERROR in function [ParameterInput::LoadFromStream]" << std::endl
            << "Block name '" << block_name << "' could not be found/added";
        PARTHENON_FAIL(msg);
      }
      blocks_found++;
      continue; // skip to next line if block name was found
    }           // end "a new block was found"

    // if line does not contain a block name or skippable information (comments,
    // whitespace), it must contain a parameter value
    if (blocks_found == 0) {
      msg << "### FATAL ERROR in function [ParameterInput::LoadFromStream]" << std::endl
          << "Input file must specify a block name before the first"
          << " parameter = value line";
      PARTHENON_FAIL(msg);
    }
    // parse line and add name/value/comment strings (if found) to current block name
    bool continuation = ParseLine(pib, line, param_name, param_value, param_comment);
    if (continuing || continuation) {
      multiline_name += param_name;
      multiline_value += param_value;
      multiline_comment += param_comment;
      continuing = true;
    }

    if (continuing && !continuation) {
      continuing = false;
      param_name = multiline_name;
      param_value = multiline_value;
      param_comment = multiline_comment;
    }

    if (!continuing) {
      if (param_name != "") {
        AddParameter(pib, param_name, param_value, param_comment);
      }
    }
  }
  return;
}

//----------------------------------------------------------------------------------------
//! \fn  void ParameterInput::LoadFromFile(IOWrapper &input)
//  \brief Read the parameters from an input file or restarting file.
//         Return the position at the end of the header, which is used in restarting

void ParameterInput::LoadFromFile(IOWrapper &input) {
  std::stringstream par, msg;
  constexpr int kBufSize = 4096;
  char buf[kBufSize];
  IOWrapperSizeT header = 0, ret, loc;

  // search <par_end> or EOF.
  do {
    if (Globals::my_rank == 0) // only the master process reads the header from the file
      ret = input.Read(buf, sizeof(char), kBufSize);
#ifdef MPI_PARALLEL
    // then broadcasts it
    PARTHENON_MPI_CHECK(
        MPI_Bcast(&ret, sizeof(IOWrapperSizeT), MPI_BYTE, 0, MPI_COMM_WORLD));
    PARTHENON_MPI_CHECK(MPI_Bcast(buf, ret, MPI_BYTE, 0, MPI_COMM_WORLD));
#endif
    par.write(buf, ret); // add the buffer into the stream
    header += ret;
    std::string sbuf = par.str();    // create string for search
    loc = sbuf.find("<par_end>", 0); // search from the top of the stream
    if (loc != std::string::npos) {  // found <par_end>
      header = loc + 10;             // store the header length
      break;
    }
    if (header > kBufSize * 10) {
      msg << "### FATAL ERROR in function [ParameterInput::LoadFromFile]"
          << "<par_end> is not found in the first 40KBytes." << std::endl
          << "Probably the file is broken or a wrong file is specified" << std::endl;
      PARTHENON_FAIL(msg);
    }
  } while (ret == kBufSize); // till EOF (or par_end is found)

  // Now par contains the parameter inputs + some additional including <par_end>
  // Read the stream and load the parameters
  LoadFromStream(par);
  // Seek the file to the end of the header
  input.Seek(header);

  return;
}

//----------------------------------------------------------------------------------------
//! \fn InputBlock* ParameterInput::FindOrAddBlock(const std::string & name)
//  \brief find or add specified InputBlock.  Returns pointer to block.

InputBlock *ParameterInput::FindOrAddBlock(const std::string &name) {
  InputBlock *pib, *plast;
  plast = pfirst_block;
  pib = pfirst_block;

  // Search singly linked list of InputBlocks to see if name exists, return if found.
  while (pib != nullptr) {
    if (name.compare(pib->block_name) == 0) return pib;
    plast = pib;
    pib = pib->pnext;
  }

  // Create new block in list if not found above
  pib = new InputBlock;
  pib->block_name.assign(name); // store the new block name
  pib->pline = nullptr;         // Terminate the InputLine list
  pib->pnext = nullptr;         // Terminate the InputBlock list

  // if this is the first block in list, save pointer to it in class
  if (pfirst_block == nullptr) {
    pfirst_block = pib;
  } else {
    plast->pnext = pib; // link new node into list
  }

  return pib;
}

//----------------------------------------------------------------------------------------
//! \fn void ParameterInput::ParseLine(InputBlock *pib, std::string line,
//           std::string& name, std::string& value, std::string& comment)
//  \brief parse "name = value # comment" format, return name/value/comment strings.

bool ParameterInput::ParseLine(InputBlock *pib, std::string line, std::string &name,
                               std::string &value, std::string &comment) {
  std::size_t first_char, last_char, equal_char, hash_char, cont_char, len;
  bool continuation = false;

  hash_char = line.find_first_of("#"); // find "#" (optional)
  comment = "";
  if (hash_char != std::string::npos) {
    comment = line.substr(hash_char);
    line.erase(hash_char, std::string::npos);
  }

  first_char = line.find_first_not_of(" "); // find first non-white space
  equal_char = line.find_first_of("=");     // find "=" char

  // copy substring into name, remove white space at end of name
  if (equal_char == std::string::npos) {
    name = "";
    line.erase(0, first_char);
  } else {
    len = equal_char - first_char;
    name.assign(line, first_char, len);
    last_char = name.find_last_not_of(" ");
    name.erase(last_char + 1, std::string::npos);
    line.erase(0, len + 1);
  }

  cont_char = line.find_first_of("&"); // find "&" continuation character
  // copy substring into value, remove white space at start and end
  len = cont_char;
  if (cont_char != std::string::npos) {
    std::string right_of_cont;
    right_of_cont.assign(line, cont_char + 1, std::string::npos);
    first_char = right_of_cont.find_first_not_of(" ");
    if (first_char != std::string::npos) {
      throw std::runtime_error("ERROR: Non-comment characters are not permitted to the "
                               "right of line continuations");
    }
    continuation = true;
  }
  value.assign(line, 0, len);

  first_char = value.find_first_not_of(" ");
  value.erase(0, first_char);

  last_char = value.find_last_not_of(" ");
  value.erase(last_char + 1, std::string::npos);

  return continuation;
}

//----------------------------------------------------------------------------------------
//! \fn void ParameterInput::AddParameter(InputBlock *pb, const std::string & name,
//   std::string value, const std::string & comment)
//  \brief add name/value/comment tuple to the InputLine singly linked list in block *pb.
//  If a parameter with the same name already exists, the value and comment strings
//  are replaced (overwritten).

void ParameterInput::AddParameter(InputBlock *pb, const std::string &name,
                                  const std::string &value, const std::string &comment) {
  InputLine *pl, *plast;
  // Search singly linked list of InputLines to see if name exists.  This also sets *plast
  // to point to the tail node (but not storing a pointer to the tail node in InputBlock)
  pl = pb->pline;
  plast = pb->pline;
  while (pl != nullptr) {
    if (name.compare(pl->param_name) == 0) { // param name already exists
      pl->param_value.assign(value);         // replace existing param value
      pl->param_comment.assign(comment);     // replace exisiting param comment
      if (value.length() > pb->max_len_parvalue) pb->max_len_parvalue = value.length();
      return;
    }
    plast = pl;
    pl = pl->pnext;
  }

  // Create new node in singly linked list if name does not already exist
  pl = new InputLine;
  pl->param_name.assign(name);
  pl->param_value.assign(value);
  pl->param_comment.assign(comment);
  pl->pnext = nullptr;

  // if this is the first parameter in list, save pointer to it in block.
  if (pb->pline == nullptr) {
    pb->pline = pl;
    pb->max_len_parname = name.length();
    pb->max_len_parvalue = value.length();
  } else {
    plast->pnext = pl; // link new node into list
    if (name.length() > pb->max_len_parname) pb->max_len_parname = name.length();
    if (value.length() > pb->max_len_parvalue) pb->max_len_parvalue = value.length();
  }

  return;
}

//----------------------------------------------------------------------------------------
//! void ParameterInput::ModifyFromCmdline(int argc, char *argv[])
//  \brief parse commandline for changes to input parameters
// Note this function is very forgiving (no warnings!) if there is an error in format

void ParameterInput::ModifyFromCmdline(int argc, char *argv[]) {
  std::string input_text, block, name, value;
  std::stringstream msg;
  InputBlock *pb;
  InputLine *pl;

  for (int i = 1; i < argc; i++) {
    input_text = argv[i];
    std::size_t equal_posn = input_text.find_first_of("=");     // first "=" character
    std::size_t slash_posn = input_text.rfind("/", equal_posn); // last "/" before "="

    if (slash_posn > equal_posn) {
      msg << "'/' used as value (rhs of =) when modifying " << input_text << "."
          << " Please update value of change "
          << "logic in ModifyFromCmdline function.";
      PARTHENON_FAIL(msg.str().c_str());
    }

    // skip if either "/" or "=" do not exist in input
    if ((slash_posn == std::string::npos) || (equal_posn == std::string::npos)) continue;

    // extract block/name/value strings
    block = input_text.substr(0, slash_posn);
    name = input_text.substr(slash_posn + 1, (equal_posn - slash_posn - 1));
    value = input_text.substr(equal_posn + 1, std::string::npos);

    // get pointer to node with same block name in singly linked list of InputBlocks
    pb = GetPtrToBlock(block);
    if (pb == nullptr) {
      msg << "### FATAL ERROR in function [ParameterInput::ModifyFromCmdline]"
          << std::endl
          << "Block name '" << block << "' on command line not found";
      PARTHENON_FAIL(msg.str().c_str());
    }

    // get pointer to node with same parameter name in singly linked list of InputLines
    pl = pb->GetPtrToLine(name);
    if (pl == nullptr) {
      msg << "### FATAL ERROR in function [ParameterInput::ModifyFromCmdline]"
          << std::endl
          << "Parameter '" << name << "' in block '" << block
          << "' on command line not found";
      PARTHENON_FAIL(msg.str().c_str());
    }
    pl->param_value.assign(value); // replace existing value

    if (value.length() > pb->max_len_parvalue) pb->max_len_parvalue = value.length();
  }
}

//----------------------------------------------------------------------------------------
//! \fn InputBlock* ParameterInput::GetPtrToBlock(const std::string & name)
//  \brief return pointer to specified InputBlock if it exists

InputBlock *ParameterInput::GetPtrToBlock(const std::string &name) {
  InputBlock *pb;
  for (pb = pfirst_block; pb != nullptr; pb = pb->pnext) {
    if (name.compare(pb->block_name) == 0) return pb;
  }
  return nullptr;
}

//----------------------------------------------------------------------------------------
//! \fn int ParameterInput::DoesParameterExist(const std::string & block, const
//! std::string & name)
//  \brief check whether parameter of given name in given block exists

int ParameterInput::DoesParameterExist(const std::string &block,
                                       const std::string &name) {
  InputLine *pl;
  InputBlock *pb;
  pb = GetPtrToBlock(block);
  if (pb == nullptr) return 0;
  pl = pb->GetPtrToLine(name);
  return (pl == nullptr ? 0 : 1);
}

//----------------------------------------------------------------------------------------
//! \fn int ParameterInput::DoesBlockExist(const std::string & block)
//  \brief check whether block exists

int ParameterInput::DoesBlockExist(const std::string &block) {
  InputBlock *pb = GetPtrToBlock(block);
  if (pb == nullptr) return 0;
  return 1;
}

std::string ParameterInput::GetComment(const std::string &block,
                                       const std::string &name) {
  InputBlock *pb;
  InputLine *pl;
  std::stringstream msg;

  Lock();

  // get pointer to node with same block name in singly linked list of InputBlocks
  pb = GetPtrToBlock(block);
  if (pb == nullptr) {
    msg << "### FATAL ERROR in function [ParameterInput::GetComment]" << std::endl
        << "Block name '" << block << "' not found when trying to set value "
        << "for parameter '" << name << "'";
    PARTHENON_FAIL(msg);
  }

  // get pointer to node with same parameter name in singly linked list of InputLines
  pl = pb->GetPtrToLine(name);
  if (pl == nullptr) {
    msg << "### FATAL ERROR in function [ParameterInput::GetComment]" << std::endl
        << "Parameter name '" << name << "' not found in block '" << block << "'";
    PARTHENON_FAIL(msg);
  }

  std::string val = pl->param_comment;
  Unlock();
  return val;
}

//----------------------------------------------------------------------------------------
//! \fn int ParameterInput::GetInteger(const std::string & block, const std::string &
//! name)
//  \brief returns integer value of string stored in block/name

int ParameterInput::GetInteger(const std::string &block, const std::string &name) {
  InputBlock *pb;
  InputLine *pl;
  std::stringstream msg;

  Lock();

  // get pointer to node with same block name in singly linked list of InputBlocks
  pb = GetPtrToBlock(block);
  if (pb == nullptr) {
    msg << "### FATAL ERROR in function [ParameterInput::GetInteger]" << std::endl
        << "Block name '" << block << "' not found when trying to set value "
        << "for parameter '" << name << "'";
    PARTHENON_FAIL(msg);
  }

  // get pointer to node with same parameter name in singly linked list of InputLines
  pl = pb->GetPtrToLine(name);
  if (pl == nullptr) {
    msg << "### FATAL ERROR in function [ParameterInput::GetInteger]" << std::endl
        << "Parameter name '" << name << "' not found in block '" << block << "'";
    PARTHENON_FAIL(msg);
  }

  std::string val = pl->param_value;
  Unlock();

  // Convert string to integer and return value
  return stoi(val);
}

//----------------------------------------------------------------------------------------
//! \fn Real ParameterInput::GetReal(const std::string & block, const std::string & name)
//  \brief returns real value of string stored in block/name

Real ParameterInput::GetReal(const std::string &block, const std::string &name) {
  InputBlock *pb;
  InputLine *pl;
  std::stringstream msg;

  Lock();

  // get pointer to node with same block name in singly linked list of InputBlocks
  pb = GetPtrToBlock(block);
  if (pb == nullptr) {
    msg << "### FATAL ERROR in function [ParameterInput::GetReal]" << std::endl
        << "Block name '" << block << "' not found when trying to set value "
        << "for parameter '" << name << "'";
    PARTHENON_FAIL(msg);
  }

  // get pointer to node with same parameter name in singly linked list of InputLines
  pl = pb->GetPtrToLine(name);
  if (pl == nullptr) {
    msg << "### FATAL ERROR in function [ParameterInput::GetReal]" << std::endl
        << "Parameter name '" << name << "' not found in block '" << block << "'";
    PARTHENON_FAIL(msg);
  }

  std::string val = pl->param_value;
  Unlock();

  // Convert string to real and return value
  return static_cast<Real>(atof(val.c_str()));
}

//----------------------------------------------------------------------------------------
//! \fn bool ParameterInput::GetBoolean(const std::string & block, const std::string &
//! name)
//  \brief returns boolean value of string stored in block/name

bool ParameterInput::GetBoolean(const std::string &block, const std::string &name) {
  InputBlock *pb;
  InputLine *pl;
  std::stringstream msg;

  Lock();

  // get pointer to node with same block name in singly linked list of InputBlocks
  pb = GetPtrToBlock(block);
  if (pb == nullptr) {
    msg << "### FATAL ERROR in function [ParameterInput::GetBoolean]" << std::endl
        << "Block name '" << block << "' not found when trying to set value "
        << "for parameter '" << name << "'";
    PARTHENON_FAIL(msg);
  }

  // get pointer to node with same parameter name in singly linked list of InputLines
  pl = pb->GetPtrToLine(name);
  if (pl == nullptr) {
    msg << "### FATAL ERROR in function [ParameterInput::GetBoolean]" << std::endl
        << "Parameter name '" << name << "' not found in block '" << block << "'";
    PARTHENON_FAIL(msg);
  }

  std::string val = pl->param_value;
  Unlock();

  // check is string contains integers 0 or 1 (instead of true or false) and return
  if (val.compare(0, 1, "0") == 0 || val.compare(0, 1, "1") == 0) {
    return static_cast<bool>(stoi(val));
  }

  // convert string to all lower case
  std::transform(val.begin(), val.end(), val.begin(), ::tolower);
  // Convert string to bool and return value
  bool b;
  std::istringstream is(val);
  is >> std::boolalpha >> b;

  return (b);
}

//----------------------------------------------------------------------------------------
//! \fn std::string ParameterInput::GetString(const std::string & block, const std::string
//! & name)
//  \brief returns string stored in block/name

std::string ParameterInput::GetString(const std::string &block, const std::string &name) {
  InputBlock *pb;
  InputLine *pl;
  std::stringstream msg;

  Lock();

  // get pointer to node with same block name in singly linked list of InputBlocks
  pb = GetPtrToBlock(block);
  if (pb == nullptr) {
    msg << "### FATAL ERROR in function [ParameterInput::GetString]" << std::endl
        << "Block name '" << block << "' not found when trying to set value "
        << "for parameter '" << name << "'";
    PARTHENON_FAIL(msg);
  }

  // get pointer to node with same parameter name in singly linked list of InputLines
  pl = pb->GetPtrToLine(name);
  if (pl == nullptr) {
    msg << "### FATAL ERROR in function [ParameterInput::GetString]" << std::endl
        << "Parameter name '" << name << "' not found in block '" << block << "'";
    PARTHENON_FAIL(msg);
  }

  std::string val = pl->param_value;
  Unlock();

  // return value
  return val;
}

//----------------------------------------------------------------------------------------
//! \fn int ParameterInput::GetOrAddInteger(const std::string & block, const std::string &
//! name,
//    int default_value)
//  \brief returns integer value stored in block/name if it exists, or creates and sets
//  value to def_value if it does not exist

int ParameterInput::GetOrAddInteger(const std::string &block, const std::string &name,
                                    int def_value) {
  InputBlock *pb;
  InputLine *pl;
  std::stringstream ss_value;
  int ret;

  Lock();
  if (DoesParameterExist(block, name)) {
    pb = GetPtrToBlock(block);
    pl = pb->GetPtrToLine(name);
    std::string val = pl->param_value;
    ret = stoi(val);
  } else {
    pb = FindOrAddBlock(block);
    ss_value << def_value;
    AddParameter(pb, name, ss_value.str(), "# Default value added at run time");
    ret = def_value;
  }
  Unlock();
  return ret;
}

//----------------------------------------------------------------------------------------
//! \fn Real ParameterInput::GetOrAddReal(const std::string & block, const std::string &
//! name,
//    Real def_value)
//  \brief returns real value stored in block/name if it exists, or creates and sets
//  value to def_value if it does not exist

Real ParameterInput::GetOrAddReal(const std::string &block, const std::string &name,
                                  Real def_value) {
  InputBlock *pb;
  InputLine *pl;
  std::stringstream ss_value;
  Real ret;

  Lock();
  if (DoesParameterExist(block, name)) {
    pb = GetPtrToBlock(block);
    pl = pb->GetPtrToLine(name);
    std::string val = pl->param_value;
    ret = static_cast<Real>(atof(val.c_str()));
  } else {
    pb = FindOrAddBlock(block);
    ss_value << def_value;
    AddParameter(pb, name, ss_value.str(), "# Default value added at run time");
    ret = def_value;
  }
  Unlock();
  return ret;
}

//----------------------------------------------------------------------------------------
//! \fn Real ParameterInput::GetOrAddPrecise(const std::string & block, const std::string
//! & name,
//    Real def_value)
//  \brief returns real value stored in block/name if it exists, or creates and sets
//  value to def_value if it does not exist.  Value is read with full precision.

Real ParameterInput::GetOrAddPrecise(const std::string &block, const std::string &name,
                                     Real def_value) {
  InputBlock *pb;
  InputLine *pl;
  std::stringstream ss_value;
  Real ret;

  if (DoesParameterExist(block, name)) {
    Lock();
    pb = GetPtrToBlock(block);
    pl = pb->GetPtrToLine(name);
    std::string val = pl->param_value;
    ret = static_cast<Real>(atof(val.c_str()));
    Unlock();
  } else {
    ret = SetPrecise(block, name, def_value);
  }
  return ret;
}

//----------------------------------------------------------------------------------------
//! \fn bool ParameterInput::GetOrAddBoolean(const std::string & block, const std::string
//! & name,
//    bool def_value)
//  \brief returns boolean value stored in block/name if it exists, or creates and sets
//  value to def_value if it does not exist

bool ParameterInput::GetOrAddBoolean(const std::string &block, const std::string &name,
                                     bool def_value) {
  InputBlock *pb;
  InputLine *pl;
  std::stringstream ss_value;
  bool ret;

  Lock();
  if (DoesParameterExist(block, name)) {
    pb = GetPtrToBlock(block);
    pl = pb->GetPtrToLine(name);
    std::string val = pl->param_value;
    if (val.compare(0, 1, "0") == 0 || val.compare(0, 1, "1") == 0) {
      ret = static_cast<bool>(stoi(val));
    } else {
      std::transform(val.begin(), val.end(), val.begin(), ::tolower);
      std::istringstream is(val);
      is >> std::boolalpha >> ret;
    }
  } else {
    pb = FindOrAddBlock(block);
    ss_value << def_value;
    AddParameter(pb, name, ss_value.str(), "# Default value added at run time");
    ret = def_value;
  }
  Unlock();
  return ret;
}

//----------------------------------------------------------------------------------------
//! \fn std::string ParameterInput::GetOrAddString(const std::string & block, const
//! std::string & name,
//                                                 const std::string & def_value)
//  \brief returns string value stored in block/name if it exists, or creates and sets
//  value to def_value if it does not exist

std::string ParameterInput::GetOrAddString(const std::string &block,
                                           const std::string &name,
                                           const std::string &def_value) {
  InputBlock *pb;
  InputLine *pl;
  std::stringstream ss_value;
  std::string ret;

  Lock();
  if (DoesParameterExist(block, name)) {
    pb = GetPtrToBlock(block);
    pl = pb->GetPtrToLine(name);
    ret = pl->param_value;
  } else {
    pb = FindOrAddBlock(block);
    AddParameter(pb, name, def_value, "# Default value added at run time");
    ret = def_value;
  }
  Unlock();
  return ret;
}

//----------------------------------------------------------------------------------------
//! \fn int ParameterInput::SetInteger(const std::string & block, const std::string &
//! name, int value)
//  \brief updates an integer parameter; creates it if it does not exist

int ParameterInput::SetInteger(const std::string &block, const std::string &name,
                               int value) {
  InputBlock *pb;
  std::stringstream ss_value;

  Lock();
  pb = FindOrAddBlock(block);
  ss_value << value;
  AddParameter(pb, name, ss_value.str(), "# Updated during run time");
  Unlock();
  return value;
}

//----------------------------------------------------------------------------------------
//! \fn Real ParameterInput::SetReal(const std::string & block, const std::string & name,
//! Real value)
//  \brief updates a real parameter; creates it if it does not exist

Real ParameterInput::SetReal(const std::string &block, const std::string &name,
                             Real value) {
  InputBlock *pb;
  std::stringstream ss_value;

  Lock();
  pb = FindOrAddBlock(block);
  ss_value << value;
  AddParameter(pb, name, ss_value.str(), "# Updated during run time");
  Unlock();
  return value;
}

//----------------------------------------------------------------------------------------
//! \fn Real ParameterInput::SetPrecise(const std::string & block, const std::string &
//! name, Real value)
//  \brief updates a real parameter with full precision; creates it if it does not exist

Real ParameterInput::SetPrecise(const std::string &block, const std::string &name,
                                Real value) {
  InputBlock *pb;
  std::stringstream ss_value;

  Lock();
  pb = FindOrAddBlock(block);
  ss_value.precision(std::numeric_limits<double>::max_digits10);
  ss_value << value;
  AddParameter(pb, name, ss_value.str(), "# Updated during run time");
  Unlock();
  return value;
}

//----------------------------------------------------------------------------------------
//! \fn bool ParameterInput::SetBoolean(const std::string & block, const std::string &
//! name, bool value)
//  \brief updates a boolean parameter; creates it if it does not exist

bool ParameterInput::SetBoolean(const std::string &block, const std::string &name,
                                bool value) {
  InputBlock *pb;
  std::stringstream ss_value;

  Lock();
  pb = FindOrAddBlock(block);
  ss_value << value;
  AddParameter(pb, name, ss_value.str(), "# Updated during run time");
  Unlock();
  return value;
}

//----------------------------------------------------------------------------------------
//! \fn std::string ParameterInput::SetString(const std::string & block, const std::string
//! & name,
//                                            std::string  value)
//  \brief updates a string parameter; creates it if it does not exist

std::string ParameterInput::SetString(const std::string &block, const std::string &name,
                                      const std::string &value) {
  InputBlock *pb;

  Lock();
  pb = FindOrAddBlock(block);
  AddParameter(pb, name, value, "# Updated during run time");
  Unlock();
  return value;
}

//----------------------------------------------------------------------------------------
//! \fn void ParameterInput::RollbackNextTime()
//  \brief rollback next_time by dt for each output block

void ParameterInput::RollbackNextTime() {
  InputBlock *pb = pfirst_block;
  InputLine *pl;
  std::stringstream msg;
  Real next_time;

  while (pb != nullptr) {
    if (pb->block_name.compare(0, 16, "parthenon/output") == 0) {
      pl = pb->GetPtrToLine("next_time");
      if (pl == nullptr) {
        msg << "### FATAL ERROR in function [ParameterInput::RollbackNextTime]"
            << std::endl
            << "Parameter name 'next_time' not found in block '" << pb->block_name << "'";
        PARTHENON_FAIL(msg);
      }
      next_time = static_cast<Real>(atof(pl->param_value.c_str()));
      pl = pb->GetPtrToLine("dt");
      if (pl == nullptr) {
        msg << "### FATAL ERROR in function [ParameterInput::RollbackNextTime]"
            << std::endl
            << "Parameter name 'dt' not found in block '" << pb->block_name << "'";
        PARTHENON_FAIL(msg);
      }
      next_time -= static_cast<Real>(atof(pl->param_value.c_str()));
      msg << next_time;
      // AddParameter(pb, "next_time", msg.str().c_str(), "# Updated during run time");
      SetReal(pb->block_name, "next_time", next_time);
    }
    pb = pb->pnext;
  }
}

//----------------------------------------------------------------------------------------
//! \fn void ParameterInput::ForwardNextTime()
//  \brief add dt to next_time until next_time >  mesh_time - dt for each output block

void ParameterInput::ForwardNextTime(Real mesh_time) {
  InputBlock *pb = pfirst_block;
  InputLine *pl;
  Real next_time;
  Real dt0, dt;
  bool fresh = false;

  while (pb != nullptr) {
    if (pb->block_name.compare(0, 16, "parthenon/output") == 0) {
      std::stringstream msg;
      pl = pb->GetPtrToLine("next_time");
      if (pl == nullptr) {
        next_time = mesh_time;
        // This is a freshly added output
        fresh = true;
      } else {
        next_time = static_cast<Real>(atof(pl->param_value.c_str()));
      }
      pl = pb->GetPtrToLine("dt");
      if (pl == nullptr) {
        msg << "### FATAL ERROR in function [ParameterInput::ForwardNextTime]"
            << std::endl
            << "Parameter name 'dt' not found in block '" << pb->block_name << "'";
        PARTHENON_FAIL(msg);
      }
      dt0 = static_cast<Real>(atof(pl->param_value.c_str()));
      dt = dt0 * static_cast<int>((mesh_time - next_time) / dt0) + dt0;
      if (dt > 0) {
        next_time += dt;
        // If the user has added a new/fresh output round to multiple of dt0,
        // and make sure that mesh_time - dt0 < next_time < mesh_time,
        // to ensure immediate writing
        if (fresh) next_time -= std::fmod(next_time, dt0) + dt0;
      }
      msg << next_time;
      AddParameter(pb, "next_time", msg.str(), "# Updated during run time");
    }
    pb = pb->pnext;
  }
}

void ParameterInput::CheckRequired(const std::string &block, const std::string &name) {
  bool missing = true;
  if (DoesParameterExist(block, name)) {
    missing = (GetComment(block, name) == "# Default value added at run time");
  }
  if (missing) {
    std::stringstream ss;
    ss << std::endl
       << "### ERROR in CheckRequired:" << std::endl
       << "Parameter file missing required field <" << block << ">/" << name << std::endl
       << std::endl;
    throw std::runtime_error(ss.str());
  }
}

void ParameterInput::CheckDesired(const std::string &block, const std::string &name) {
  bool missing = true;
  bool defaulted = false;
  if (DoesParameterExist(block, name)) {
    missing = false;
    defaulted = (GetComment(block, name) == "# Default value added at run time");
  }
  if (missing) {
    std::cout << std::endl
              << "### WARNING in CheckDesired:" << std::endl
              << "Parameter file missing desired field <" << block << ">/" << name
              << std::endl;
  }
  if (defaulted) {
    std::cout << std::endl
              << "Defaulting to <" << block << ">/" << name << " = "
              << GetString(block, name) << std::endl;
  }
}

//----------------------------------------------------------------------------------------
//! \fn void ParameterInput::ParameterDump(std::ostream& os)
//  \brief output entire InputBlock/InputLine hierarchy to specified stream

void ParameterInput::ParameterDump(std::ostream &os) {
  InputBlock *pb;
  InputLine *pl;
  std::string param_name, param_value;
  std::size_t len;

  os << "#------------------------- PAR_DUMP -------------------------" << std::endl;

  for (pb = pfirst_block; pb != nullptr; pb = pb->pnext) { // loop over InputBlocks
    os << "<" << pb->block_name << ">" << std::endl;       // write block name
    for (pl = pb->pline; pl != nullptr; pl = pl->pnext) {  // loop over InputLines
      param_name.assign(pl->param_name);
      param_value.assign(pl->param_value);

      len = pb->max_len_parname - param_name.length() + 1;
      param_name.append(len, ' '); // pad name to align vertically
      len = pb->max_len_parvalue - param_value.length() + 1;
      param_value.append(len, ' '); // pad value to align vertically

      os << param_name << "= " << param_value << pl->param_comment << std::endl;
    }
  }

  os << "#------------------------- PAR_DUMP -------------------------" << std::endl;
  os << "<par_end>" << std::endl; // finish with par-end (useful in restart files)
}

//----------------------------------------------------------------------------------------
//! \fn InputLine* InputBlock::GetPtrToLine(std::string name)
//  \brief return pointer to InputLine containing specified parameter if it exists

InputLine *InputBlock::GetPtrToLine(std::string name) {
  for (InputLine *pl = pline; pl != nullptr; pl = pl->pnext) {
    if (name.compare(pl->param_name) == 0) return pl;
  }
  return nullptr;
}

//----------------------------------------------------------------------------------------
//! \fn void ParameterInput::Lock()
//  \brief Lock ParameterInput for reading and writing
void ParameterInput::Lock() {
#ifdef OPENMP_PARALLEL
  omp_set_lock(&lock_);
#endif
  return;
}

//----------------------------------------------------------------------------------------
//! \fn void ParameterInput::Unlock()
//  \brief Unlock ParameterInput for reading and writing
void ParameterInput::Unlock() {
#ifdef OPENMP_PARALLEL
  omp_unset_lock(&lock_);
#endif
  return;
}

} // namespace parthenon<|MERGE_RESOLUTION|>--- conflicted
+++ resolved
@@ -3,11 +3,7 @@
 // Copyright(C) 2014 James M. Stone <jmstone@princeton.edu> and other code contributors
 // Licensed under the 3-clause BSD License, see LICENSE file for details
 //========================================================================================
-<<<<<<< HEAD
-// (C) (or copyright) 2021. Triad National Security, LLC. All rights reserved.
-=======
 // (C) (or copyright) 2020-2021. Triad National Security, LLC. All rights reserved.
->>>>>>> 9d8c2c8e
 //
 // This program was produced under U.S. Government contract 89233218CNA000001 for Los
 // Alamos National Laboratory (LANL), which is operated by Triad National Security, LLC
