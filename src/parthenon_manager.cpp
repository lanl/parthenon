--- conflicted
+++ resolved
@@ -222,13 +222,9 @@
   size_t nCells = bsize[0] * bsize[1] * bsize[2];
 
   // Get list of variables, assumed same for all blocks
-<<<<<<< HEAD
-  // TODO(JL): Cannot assume this anymore
-=======
 
   // TODO(JL) this doesn't work anymore, will update this in sparse update
 
->>>>>>> e5038f09
   auto ciX = MeshBlockDataIterator<Real>(
       mb.meshblock_data.Get(),
       {parthenon::Metadata::Independent, parthenon::Metadata::Restart}, true);
