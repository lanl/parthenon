--- conflicted
+++ resolved
@@ -189,18 +189,6 @@
                         )
                         if recent_datetime is None:
                             recent_datetime = new_datetime
-<<<<<<< HEAD
-                            mesh_blocks, cycles = self._getCyclesAndMeshblocks(
-                                json_obj, test
-                            )
-
-                        if new_datetime > recent_datetime:
-                            recent_datetime = new_datetime
-                            self._getCyclesAndMeshblocks(json_obj, test)
-                            mesh_blocks, cycles = self._getCyclesAndMeshblocks(
-                                json_obj, test
-                            )
-=======
                             if self._containsTest(json_obj, test):
                                 mesh_blocks, cycles = self._getCyclesAndMeshblocks(
                                     json_obj, test
@@ -212,7 +200,6 @@
                                 mesh_blocks, cycles = self._getCyclesAndMeshblocks(
                                     json_obj, test
                                 )
->>>>>>> 66c4cbae
 
                 if isinstance(mesh_blocks, str):
                     mesh_blocks = np.array(
@@ -273,11 +260,7 @@
             if commit_index == list_ind:
                 for data_grp in json_obj.get("data"):
                     if data_grp.get("test") == test:
-<<<<<<< HEAD
-                        return json_obj.get("commit sha")
-=======
                         return json_obj.get(tag)
->>>>>>> 66c4cbae
             list_ind = list_ind + 1
         return None
 
