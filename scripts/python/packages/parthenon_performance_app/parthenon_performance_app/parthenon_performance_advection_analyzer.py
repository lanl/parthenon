#!/usr/bin/env python3
# =========================================================================================
# (C) (or copyright) 2020-2021. Triad National Security, LLC. All rights reserved.
#
# This program was produced under U.S. Government contract 89233218CNA000001 for Los
# Alamos National Laboratory (LANL), which is operated by Triad National Security, LLC
# for the U.S. Department of Energy/National Nuclear Security Administration. All rights
# in the program are reserved by Triad National Security, LLC, and the U.S. Department
# of Energy/National Nuclear Security Administration. The Government is granted for
# itself and others acting on its behalf a nonexclusive, paid-up, irrevocable worldwide
# license in this material to reproduce, prepare derivative works, distribute copies to
# the public, perform publicly and display publicly, and to permit others to do so.
# =========================================================================================

import os
import datetime
import numpy as np
from parthenon_performance_app.parthenon_performance_json_parser import (
    PerformanceDataJsonParser,
)
from parthenon_performance_app.parthenon_performance_plotter import (
    PerformanceMetricsPlotter,
)


class AdvectionAnalyser:
    def __init__(self, create_figures):
        """Creates analyzser, which will check for performance regression and created figures."""
        self._create_figures = create_figures

    @staticmethod
    def readPerformanceMetricsTXT(file_path):
        """Will read the performance metrics of a .txt file that is output from one of the tests."""
        mesh_blocks = np.zeros(1)
        zone_cycles = np.zeros(1)
        with open(file_path, "r") as reader:
            lines = reader.readlines()
            # Remove first line in file, it is just the title

            mesh_blocks = np.resize(mesh_blocks, len(lines) - 1)
            zone_cycles = np.resize(zone_cycles, len(lines) - 1)

            ind = 0
            for line in lines:
                # Skip header
                if ind != 0:
                    line = line.split()
                    mesh_blocks[ind - 1] = float(line[2])
                    zone_cycles[ind - 1] = float(line[0])
                ind = ind + 1
        return mesh_blocks, zone_cycles

    def analyse(
        self,
        regression_outputs,
        commit_sha,
        test_dir,
        target_branch,
        current_branch,
        wiki_directory,
        figure_path_name,
        number_commits_to_plot,
        now,
    ):

<<<<<<< HEAD
        if not os.path.isfile(
            regression_outputs + "/advection_performance/performance_metrics.txt"
        ):
            raise Exception(
                "Cannot analyze advection_performance, missing performance metrics file: "
                + regression_outputs
                + "/advection_performance/performance_metrics.txt"
            )
        mesh_blocks, zone_cycles = self.readPerformanceMetricsTXT(
            regression_outputs + "/advection_performance/performance_metrics.txt"
        )
=======
        metrics_file = regression_outputs + "/" + test_dir + "/performance_metrics.txt"

        if not os.path.isfile(metrics_file):
            raise Exception(
                "Cannot analyze advection_performance, missing performance metrics file: "
                + metrics_file
            )
        mesh_blocks, zone_cycles = self.readPerformanceMetricsTXT(metrics_file)
>>>>>>> 66c4cbae
        now = datetime.datetime.now()

        # Check if performance_metrics.json exists in wiki
        # It actually makes the most sense to store each performance metric in it's own file to
        # avoid merge conflicts.
        # The content of each file should contain the commit
        # The date
        # The performance metrics
        # The pull request
        new_data = {
            "commit sha": commit_sha,
            "branch": current_branch,
            "date": now.strftime("%Y-%m-%d %H:%M:%S"),
            "data": [
                {
                    "test": test_dir,
                    "mesh_blocks": np.array2string(mesh_blocks),
                    "zone_cycles": np.array2string(zone_cycles),
                }
            ],
        }

        # Get the data for the target branch before writing the stats for the current branch,
        # This is to avoid the scenario where the target and current
        # branch are the same.
        json_file_compare = (
            str(wiki_directory)
            + "/performance_metrics_"
            + target_branch.replace(r"/", "-")
            + ".json"
        )

        json_perf_data_parser = PerformanceDataJsonParser()
        target_data_file_exists = False
        if os.path.isfile(json_file_compare):

            target_data_file_exists = True
            (
                target_meshblocks,
                target_cycles,
            ) = json_perf_data_parser.getMostRecentPerformanceData(
                json_file_compare, target_branch, test_dir
            )

        json_file_out = (
            str(wiki_directory)
            + "/performance_metrics_"
            + current_branch.replace(r"/", "-")
            + ".json"
        )
        json_perf_data_parser.append(new_data, json_file_out)

        if self._create_figures:

            plotter = PerformanceMetricsPlotter(
                number_commits_to_plot,
                test_dir,
                current_branch,
                mesh_blocks,
                zone_cycles,
                target_branch,
                target_data_file_exists,
                target_meshblocks,
                target_cycles,
            )

            plotter.plot(json_perf_data_parser, figure_path_name)
        return json_file_out<|MERGE_RESOLUTION|>--- conflicted
+++ resolved
@@ -63,19 +63,6 @@
         now,
     ):
 
-<<<<<<< HEAD
-        if not os.path.isfile(
-            regression_outputs + "/advection_performance/performance_metrics.txt"
-        ):
-            raise Exception(
-                "Cannot analyze advection_performance, missing performance metrics file: "
-                + regression_outputs
-                + "/advection_performance/performance_metrics.txt"
-            )
-        mesh_blocks, zone_cycles = self.readPerformanceMetricsTXT(
-            regression_outputs + "/advection_performance/performance_metrics.txt"
-        )
-=======
         metrics_file = regression_outputs + "/" + test_dir + "/performance_metrics.txt"
 
         if not os.path.isfile(metrics_file):
@@ -84,7 +71,6 @@
                 + metrics_file
             )
         mesh_blocks, zone_cycles = self.readPerformanceMetricsTXT(metrics_file)
->>>>>>> 66c4cbae
         now = datetime.datetime.now()
 
         # Check if performance_metrics.json exists in wiki
