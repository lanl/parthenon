#!/usr/bin/env python3
# =========================================================================================
# (C) (or copyright) 2020-2021. Triad National Security, LLC. All rights reserved.
#
# This program was produced under U.S. Government contract 89233218CNA000001 for Los
# Alamos National Laboratory (LANL), which is operated by Triad National Security, LLC
# for the U.S. Department of Energy/National Nuclear Security Administration. All rights
# in the program are reserved by Triad National Security, LLC, and the U.S. Department
# of Energy/National Nuclear Security Administration. The Government is granted for
# itself and others acting on its behalf a nonexclusive, paid-up, irrevocable worldwide
# license in this material to reproduce, prepare derivative works, distribute copies to
# the public, perform publicly and display publicly, and to permit others to do so.
# =========================================================================================

import logging
import matplotlib.pyplot as plt


class PerformanceMetricsPlotter:
    def __init__(
        self,
        number_commits_to_plot,
        test_dir,
        current_branch,
        mesh_blocks,
        zone_cycles,
        target_branch,
        target_data_file_exists,
        target_meshblocks,
        target_cycles,
    ):
        """Creates figures that display performance metrics."""
        self._number_commits_to_plot = number_commits_to_plot
        self._test_dir = test_dir
        self._current_branch = current_branch
        self._mesh_blocks = mesh_blocks
        self._zone_cycles = zone_cycles
        self._target_branch = target_branch
        self._target_data_file_exists = target_data_file_exists
        self._target_meshblocks = target_meshblocks
        self._target_cycles = target_cycles

        self._log = logging.getLogger("performance_plotter")
        self._log.setLevel(logging.INFO)

        ch = logging.StreamHandler()
        ch.setLevel(logging.INFO)
        self._log.addHandler(ch)

    def _plotDataFromPreviousCommitsFromSameBranch(
        self, json_perf_data_parser, figure_path_name
    ):
        # If running on same branch grab the data for the last
        # 5 commits stored in the file
<<<<<<< HEAD
        fig, p = plt.subplots(2, 1, figsize=(4, 8), sharex=True)
        legend_temp = []
        for i in range(0, self._number_commits_to_plot):
            mesh_blocks_temp = json_perf_data_parser.getMeshBlocksAt(i, self._test_dir)
            cycles_temp = json_perf_data_parser.getCyclesAt(i, self._test_dir)
            commit_temp = json_perf_data_parser.getCommitShaAt(i, self._test_dir)
=======
        fig, p = plt.subplots(2, 1, figsize=(5, 10), sharex=True)
        fig.subplots_adjust(bottom=0.2)
        legend_temp = []
        total_number_of_commits = json_perf_data_parser.getNumberOfCommits()
        starting_commit = total_number_of_commits - self._number_commits_to_plot
        norm_const = None
        for i in range(starting_commit, total_number_of_commits):
            mesh_blocks_temp = json_perf_data_parser.getMeshBlocksAt(i, self._test_dir)
            cycles_temp = json_perf_data_parser.getCyclesAt(i, self._test_dir)
            commit_temp = json_perf_data_parser.getCommitShaAt(i, self._test_dir)
            date_temp = json_perf_data_parser.getDateAt(i, self._test_dir)
>>>>>>> 66c4cbae
            if mesh_blocks_temp is None:
                self._log.info(
                    "Skipping data at %s\n no mesh blocks recordered in data"
                    % commit_temp
                )
                continue
            if cycles_temp is None:
                self._log.info(
                    "Skipping data at %s\n no cycles recordered in data" % commit_temp
                )
                continue

            if norm_const is None:
                norm_const = cycles_temp[0]
            p[0].loglog(mesh_blocks_temp, cycles_temp, label="$256^3$ Mesh")
            p[1].loglog(mesh_blocks_temp, norm_const / cycles_temp)
<<<<<<< HEAD
            legend_temp.append(commit_temp)
=======
            legend_temp.append(
                "{0: <12} {1: ^10} {2: >16}".format(
                    commit_temp[0:8], "Date:", date_temp
                )
            )
>>>>>>> 66c4cbae

        for i in range(2):
            p[i].grid()

        p[1].legend(legend_temp, loc=9, bbox_to_anchor=(0.5, -0.2))

        p[0].set_ylabel("zone-cycles/s")
        p[1].set_ylabel("normalized overhead")
        p[1].set_xlabel("Meshblock size")

        fig.suptitle(self._test_dir, fontsize=16)
        fig.savefig(figure_path_name, bbox_inches="tight")

    def _plotTargetBranchDataVsCurrentBranchData(self, figure_path_name):
        # Get the data for the last commit in the development branch
        # Now we need to create the figure to update
<<<<<<< HEAD
        fig, p = plt.subplots(2, 1, figsize=(4, 8), sharex=True)
=======
        fig, p = plt.subplots(2, 1, figsize=(5, 10), sharex=True)
        fig.subplots_adjust(bottom=0.2)
>>>>>>> 66c4cbae

        p[0].loglog(self._mesh_blocks, self._zone_cycles, label="$256^3$ Mesh")
        p[1].loglog(self._mesh_blocks, self._zone_cycles[0] / self._zone_cycles)
        if self._target_data_file_exists:
<<<<<<< HEAD
            p[0].loglog(
                self._target_meshblocks, self._target_cycles, label="$256^3$ Mesh"
            )
            p[1].loglog(
                self._target_meshblocks, self._zone_cycles[0] / self._target_cycles
            )
=======
            if self._target_meshblocks is not None and self._target_cycles is not None:
                p[0].loglog(
                    self._target_meshblocks, self._target_cycles, label="$256^3$ Mesh"
                )
                p[1].loglog(
                    self._target_meshblocks, self._zone_cycles[0] / self._target_cycles
                )
>>>>>>> 66c4cbae

        for i in range(2):
            p[i].grid()

        if self._target_data_file_exists:
            p[1].legend(
                [self._current_branch, self._target_branch],
                loc=9,
                bbox_to_anchor=(0.5, -0.2),
            )
        else:
            p[1].legend([self._current_branch], loc=9, bbox_to_anchor=(0.5, -0.2))
        p[0].set_ylabel("zone-cycles/s")
        p[1].set_ylabel("normalized overhead")
        p[1].set_xlabel("Meshblock size")
        fig.savefig(figure_path_name, bbox_inches="tight")

    def plot(self, json_perf_data_parser, figure_path):
        """
        Create a plot of the metrics

        The figure_path is where the figure will be saved too, if the target branch is the same as
        the current branch then metrics associated with previous commits from the same branch will
        be plotted. If the target and current branch are different then the latest commits from
        both will be plotted.
        """
        if self._target_branch == self._current_branch:
            self._plotDataFromPreviousCommitsFromSameBranch(
                json_perf_data_parser, figure_path
            )
        else:
            self._plotTargetBranchDataVsCurrentBranchData(figure_path)<|MERGE_RESOLUTION|>--- conflicted
+++ resolved
@@ -52,14 +52,6 @@
     ):
         # If running on same branch grab the data for the last
         # 5 commits stored in the file
-<<<<<<< HEAD
-        fig, p = plt.subplots(2, 1, figsize=(4, 8), sharex=True)
-        legend_temp = []
-        for i in range(0, self._number_commits_to_plot):
-            mesh_blocks_temp = json_perf_data_parser.getMeshBlocksAt(i, self._test_dir)
-            cycles_temp = json_perf_data_parser.getCyclesAt(i, self._test_dir)
-            commit_temp = json_perf_data_parser.getCommitShaAt(i, self._test_dir)
-=======
         fig, p = plt.subplots(2, 1, figsize=(5, 10), sharex=True)
         fig.subplots_adjust(bottom=0.2)
         legend_temp = []
@@ -71,7 +63,6 @@
             cycles_temp = json_perf_data_parser.getCyclesAt(i, self._test_dir)
             commit_temp = json_perf_data_parser.getCommitShaAt(i, self._test_dir)
             date_temp = json_perf_data_parser.getDateAt(i, self._test_dir)
->>>>>>> 66c4cbae
             if mesh_blocks_temp is None:
                 self._log.info(
                     "Skipping data at %s\n no mesh blocks recordered in data"
@@ -88,15 +79,11 @@
                 norm_const = cycles_temp[0]
             p[0].loglog(mesh_blocks_temp, cycles_temp, label="$256^3$ Mesh")
             p[1].loglog(mesh_blocks_temp, norm_const / cycles_temp)
-<<<<<<< HEAD
-            legend_temp.append(commit_temp)
-=======
             legend_temp.append(
                 "{0: <12} {1: ^10} {2: >16}".format(
                     commit_temp[0:8], "Date:", date_temp
                 )
             )
->>>>>>> 66c4cbae
 
         for i in range(2):
             p[i].grid()
@@ -113,24 +100,12 @@
     def _plotTargetBranchDataVsCurrentBranchData(self, figure_path_name):
         # Get the data for the last commit in the development branch
         # Now we need to create the figure to update
-<<<<<<< HEAD
-        fig, p = plt.subplots(2, 1, figsize=(4, 8), sharex=True)
-=======
         fig, p = plt.subplots(2, 1, figsize=(5, 10), sharex=True)
         fig.subplots_adjust(bottom=0.2)
->>>>>>> 66c4cbae
 
         p[0].loglog(self._mesh_blocks, self._zone_cycles, label="$256^3$ Mesh")
         p[1].loglog(self._mesh_blocks, self._zone_cycles[0] / self._zone_cycles)
         if self._target_data_file_exists:
-<<<<<<< HEAD
-            p[0].loglog(
-                self._target_meshblocks, self._target_cycles, label="$256^3$ Mesh"
-            )
-            p[1].loglog(
-                self._target_meshblocks, self._zone_cycles[0] / self._target_cycles
-            )
-=======
             if self._target_meshblocks is not None and self._target_cycles is not None:
                 p[0].loglog(
                     self._target_meshblocks, self._target_cycles, label="$256^3$ Mesh"
@@ -138,7 +113,6 @@
                 p[1].loglog(
                     self._target_meshblocks, self._zone_cycles[0] / self._target_cycles
                 )
->>>>>>> 66c4cbae
 
         for i in range(2):
             p[i].grid()
