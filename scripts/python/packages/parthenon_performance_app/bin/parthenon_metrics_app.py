--- conflicted
+++ resolved
@@ -212,14 +212,6 @@
                     png_files_to_upload.append(png_file)
                     figure_urls.append(figure_url)
 
-<<<<<<< HEAD
-            elif test_dir == "advection_performance_mpi":
-                print(
-                    "advection_performance_mpi regression test is not yet implemented"
-                )
-
-=======
->>>>>>> 66c4cbae
         wiki_url = self._writeWikiPage(
             commit_sha, pr_wiki_page, figure_urls, now, wiki_file_name
         )
